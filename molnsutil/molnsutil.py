--- conflicted
+++ resolved
@@ -108,11 +108,7 @@
                 bucket = self.connection.get_bucket(bucket_name)
             except:
                 try:
-<<<<<<< HEAD
-                    bucket = self.create_bucket(bucket_name)
-=======
                     bucket = self.connection.create_bucket(bucket_name)
->>>>>>> ff422bcc
                 except Exception, e:
                     raise MolnsUtilStorageException("Failed to create/set bucket in the object store."+str(e))
             self.bucket = bucket
