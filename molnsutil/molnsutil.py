--- conflicted
+++ resolved
@@ -913,29 +913,6 @@
             if type(r) is type([]):
                 self.mapped_results[param_set_id].extend(r) #if a list is returned, extend that list
             else:
-<<<<<<< HEAD
-                mapped_results[param_set_id].append(r)
-            if progress_bar:
-                display(Javascript("$('div#%s').width('%f%%')" % (divid, 100.0*(i+1)/len(results))))
-
-        if verbose:
-            print "Running reducer on mapped and aggregated results (size={0})".format(len(mapped_results[0]))
-        if reducer is None:
-            reducer = builtin_reducer_default
-        # Run reducer
-        return self.run_reducer(reducer, mapped_results)
-
-
-
-    def run_reducer(self, reducer, mapped_results):
-        """ Inside the run() function, apply the reducer to all of the map'ped-aggregated result values. """
-        return reducer(mapped_results[0], parameters=self.parameters[0])
-
-
-
-    #--------------------------
-    def add_realizations(self, number_of_realizations=None, chunk_size=None, verbose=True, progress_bar=True, storage_mode="Shared"):
-=======
                 self.mapped_results[param_set_id].append(r)
             cnt+=len(r)
             
@@ -949,7 +926,6 @@
 
     #-----------------------------------------------------------------------------------
     def add_realizations(self, number_of_trajectories=None, chunk_size=None, verbose=True, progress_bar=True, storage_mode="Shared"):
->>>>>>> a9f6a243
         """ Add a number of realizations to the ensemble. """
         if number_of_trajectories is None:
             raise MolnsUtilException("No number_of_trajectories specified")
