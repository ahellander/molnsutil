"""
  Utility module for MOLNs.

  molnsutil contains implementations of a persisitent storage API for
  staging objects to an Object Store in the clouds supported by MOLNs.
  This can be used in MOLNs to write variables that are presistent
  between sessions, provides a convenetient way to get data out of the
  system, and it also provides a means during parallel computations to
  stage data so that it is visible to all compute engines, in contrast
  to using the local scratch space on the engines.

  molnsutil also contains parallel implementations of common Monte Carlo computational
  workflows, such as the generaion of ensembles and esitmation of moments.

"""


import boto
import boto.ec2
from os import environ
import logging
from boto.s3.connection import S3Connection
logging.basicConfig(filename="boto.log", level=logging.DEBUG)
from boto.s3.key import Key
import uuid
import math
<<<<<<< HEAD
import cloud
logging.getLogger('Cloud').setLevel(logging.ERROR)
=======
import dill
import molns_cloudpickle as cloudpickle
>>>>>>> 05d9599e

import random
import copy

import swiftclient.client
import IPython.parallel
import uuid
from IPython.display import HTML, Javascript, display

import itertools

class MolnsUtilException(Exception):
    pass

class MolnsUtilStorageException(Exception):
    pass

try:
    import dill as pickle
except:
    import pickle

import json


import multiprocessing
#     s3.json is a JSON file that contains the follwing info:
#
#     'aws_access_key_id' : AWS access key
#     'aws_secret_access_key' : AWS private key
#   s3.json needs to be created and put in .molns/s3.json in the root of the home directory.

import os
<<<<<<< HEAD
def get_s3config():
    with open(os.environ['HOME']+'/.molns/s3.json','r') as fh:
        s3config = json.loads(fh.read())
    return s3config
=======
>>>>>>> 05d9599e

try:
    with open(os.environ['HOME']+'/.molns/s3.json','r') as fh:
        s3config = json.loads(fh.read())
except:
    logging.warning("Credentials file "+os.environ['HOME']+'/.molns/s3.json'+' missing. You will not be able to connect to S3 or Swift. Please create this file.')
    pass

class LocalStorage():
    """ This class provides an abstraction for storing and reading objects on/from
        the ephemeral storage. """

    def __init__(self, folder_name="/home/ubuntu/localarea"):
        self.folder_name = folder_name

    def put(self, filename, data):
        with open(self.folder_name+"/"+filename,'wb') as fh:
            cloudpickle.dump(data,fh)

    def get(self, filename):
        with open(self.folder_name+"/"+filename, 'rb') as fh:
            data = cloudpickle.load(fh)
        return data

    def delete(self,filename):
        os.remove(self.folder_name+"/"+filename)

class SharedStorage():
    """ This class provides an abstraction for storing and reading objects on/from
        the sshfs mounted storage on the controller. """

    def __init__(self, serialization_method="cloudpickle"):
        self.folder_name = "/home/ubuntu/shared"
        self.serialization_method = serialization_method

    def put(self, filename, data):
        with open(self.folder_name+"/"+filename,'wb') as fh:
            if self.serialization_method == "cloudpickle":
                cloudpickle.dump(data,fh)
            elif self.serialization_method == "json":
                json.dump(data,fh)

    def get(self, filename):
        with open(self.folder_name+"/"+filename, 'rb') as fh:
            if self.serialization_method == "cloudpickle":
                data = cloudpickle.loads(fh.read())
            elif self.serialization_method == "json":
                data = json.loads(fh.read())
        return data

    def delete(self,filename):
        os.remove(self.folder_name+"/"+filename)


class S3Provider():
    def __init__(self, bucket_name):
        s3config = get_s3config()
        self.connection = S3Connection(is_secure=False,
                                 calling_format=boto.s3.connection.OrdinaryCallingFormat(),
                                 **s3config['credentials']
                                 )
        self.set_bucket(bucket_name)

    def set_bucket(self, bucket_name=None):
        if bucket_name is None:
            self.bucket_name = "molns_bucket_{0}".format(str(uuid.uuid1()))
            bucket = self.connection.create_bucket(self.bucket_name)
        else:
            self.bucket_name = bucket_name
            bucket = self.connection.lookup(bucket_name)
            if bucket is None:
                bucket = self.connection.create_bucket(bucket_name)
            self.bucket = bucket

    def create_bucket(self,bucket_name):
        return self.connection.create_bucket(bucket_name)

    def put(self, name, data, reduced_redundancy=True):
        k = Key(self.bucket)
        if not k:
            raise MolnsUtilStorageException("Could not obtain key in the global store. ")
        k.key = name
        try:
            num_bytes = k.set_contents_from_string(data, reduced_redundancy=reduced_redundancy)
            if num_bytes == 0:
                raise MolnsUtilStorageException("No bytes written to key.")
        except Exception, e:
            return {'status':'failed', 'error':str(e)}
        return {'status':'success', 'num_bytes':num_bytes}

    def get(self, name, validate=False):
        k = Key(self.bucket,validate)
        k.key = name
        try:
            obj = k.get_contents_as_string()
        except boto.exception.S3ResponseError, e:
            raise MolnsUtilStorageException("Could not retrive object from the datastore."+str(e))
        return obj

    def delete(self, name):
        """ Delete an object. """
        k = Key(self.bucket)
        k.key = name
        self.bucket.delete_key(k)


    def delete_all(self):
        """ Delete all objects in the global storage area. """
        for k in self.bucket.list():
            self.bucket.delete_key(k.key)

    def list(self):
        """ List all containers. """
        return self.bucket.list()


class SwiftProvider():
    def __init__(self, bucket_name):
        s3config = get_s3config()
        self.connection = swiftclient.client.Connection(auth_version=2.0,**s3config['credentials'])
        self.set_bucket(bucket_name)

    def set_bucket(self,bucket_name):
        self.bucket_name = bucket_name
        if not bucket_name:
            self.bucket_name = "molns_bucket_{0}".format(str(uuid.uuid1()))
            bucket = self.provider.create_bucket(self.bucket_name)
        else:
            self.bucket_name = bucket_name
            try:
                bucket = self.connection.get_bucket(bucket_name)
            except:
                try:
                    bucket = self.create_bucket(bucket_name)
                except Exception, e:
                    raise MolnsUtilStorageException("Failed to create/set bucket in the object store."+str(e))

            self.bucket = bucket


    def create_bucket(self, bucket_name):
        bucket = self.connection.put_container(bucket_name)
        return bucket

    def get_all_buckets(self):
        (response, bucket_list) = ps.provider.connection.get_account()
        return [b['name'] for b in bucket_list]

    def put(self, object_name, data):
        self.connection.put_object(self.bucket_name, object_name, data)

    def get(self, object_name, validate=False):
        (response, obj) = self.connection.get_object(self.bucket_name, object_name)
        return obj

    def delete(self, object_name):
        self.connection.delete_object(self.bucket_name, object_name)

    def delete_all(self):
        (response, obj_list) = self.connection.get_container(self.bucket_name)
        for obj in obj_list:
            self.connection.delete_object(self.bucket_name, obj['name'])
        return "{0} object deleted".format(len(obj_list))

    def list(self):
        (response, obj_list) = self.connection.get_container(self.bucket_name)
        return [obj['name'] for obj in obj_list]

    def close(self):
        self.connection.close()

    def __del__(self):
        self.close()


class PersistentStorage():
    """
       Provides an abstaction for interacting with the Object Stores
       of the supported clouds.
    """

    def __init__(self, bucket_name=None):
        s3config = get_s3config()
        if bucket_name is None:
            # try reading it from the config file
            try:
                self.bucket_name = s3config['bucket_name']
            except:
                raise MolnsUtilStorageException("Could not find bucket_name in the persistent storage config.")
        else:
            self.bucket_name = bucket_name
        self.provider_type = s3config['provider_type']
        self.initialized = False

    def setup_provider(self):
        if self.initialized:
            return

        if self.provider_type == 'EC2':
            self.provider = S3Provider(self.bucket_name)
        # self.provider = S3Provider()
        elif self.provider_type == 'OpenStack':
            self.provider = SwiftProvider(self.bucket_name)
        else:
            raise MolnsUtilStorageException("Unknown provider type '{0}'.".format(self.provider_type))
        self.initialized = True

    def list_buckets(self):
        self.setup_provider()
        all_buckets=self.provider.get_all_buckets()
        buckets = []
        for bucket in all_buckets:
            buckets.append(bucket.name)
        return buckets

    def set_bucket(self,bucket_name=None):
        self.setup_provider()
        if not bucket_name:
            bucket = self.provider.create_bucket("molns_bucket_{0}".format(str(uuid.uuid1())))
        else:
            try:
                bucket = self.provider.get_bucket(bucket_name)
            except:
                try:
                    bucket = self.provider.create_bucket(bucket_name)
                except Exception, e:
                    raise MolnsUtilStorageException("Failed to create/set bucket in the object store: "+str(e))

        self.bucket = bucket

    def put(self, name, data):
        self.setup_provider()
        self.provider.put(name, cloudpickle.dumps(data))

    def get(self, name, validate=False):
        self.setup_provider()
        return cloudpickle.loads(self.provider.get(name, validate))

    def delete(self, name):
        """ Delete an object. """
        self.setup_provider()
        self.provider.delete(name)

    def list(self):
        """ List all containers. """
        self.setup_provider()
        return self.provider.list()

    def delete_all(self):
        """ Delete all objects in the global storage area. """
        self.setup_provider()
        self.provider.delete_all()


class CachedPersistentStorage(PersistentStorage):
    def __init__(self, bucket_name=None):
        PersistentStorage.__init__(self,bucket_name)
        self.cache = LocalStorage(folder_name = "/mnt/molnsarea/cache")

    def get(self, name, validate=False):
        self.setup_provider()
        # Try to read it form cache
        try:
            data = cloudpickle.loads(self.cache.get(name))
        except: # if not there, read it from the Object Store and write it to the cache
            data = cloudpickle.loads(self.provider.get(name, validate))
            try:
                self.cache.put(name, data)
            except:
                # For now, we just ignore errors here, like if the disk is full...
                pass
        return data

# TODO: Extend the delete methods so that they also delete the file from cache
# TODO: Implement clear_cache(self) - delete all files from Local Cache.

#------  default aggregators -----
def builtin_aggregator_list_append(new_result, aggregated_results=None, parameters=None):
    """ default chunk aggregator. """
    if aggregated_results is None:
        aggregated_results = []
    aggregated_results.append(new_result)
    return aggregated_results

def builtin_aggregator_add(new_result, aggregated_results=None, parameters=None):
    """ chunk aggregator for the mean function. """
    if aggregated_results is None:
        return (copy.deepcopy(new_result), 1)
    return (aggregated_results[0]+new_result, aggregated_results[1]+1)

def builtin_aggregator_sum_and_sum2(new_result, aggregated_results=None, parameters=None):
    """ chunk aggregator for the mean+variance function. """
    if aggregated_results is None:
        return (new_result, new_result**2, 1)
    return (aggregated_results[0]+new_result, aggregated_results[1]+new_result**2, aggregated_results[2]+1)

def builtin_reducer_default(result_list, parameters=None):
    """ Default passthrough reducer. """
    return result_list

def builtin_reducer_mean(result_list, parameters=None):
    """ Reducer to calculate the mean, use with 'builtin_aggregator_add' aggregator. """
    sum = 0.0
    n = 0.0
    for r in result_list:
        sum += r[0]
        n += r[1]
    return sum/n

def builtin_reducer_mean_variance(result_list, parameters=None):
    """ Reducer to calculate the mean and variance, use with 'builtin_aggregator_sum_and_sum2' aggregator. """
    sum = 0.0
    sum2 = 0.0
    n = 0.0
    for r in result_list:
        sum += r[0]
        sum2 += r[1]
        n += r[2]
    return (sum/n, (sum2 - (sum**2)/n)/n )


#----- functions to use for the DistributedEnsemble class ----
def run_ensemble_map_and_aggregate(model_class, parameters, param_set_id, seed_base, number_of_trajectories, mapper, aggregator=None):
    """ Generate an ensemble, then run the mappers are aggreator.  This will not store the results. """
    import pyurdme
    from pyurdme.nsmsolver import NSMSolver
    import sys
    import uuid
    if aggregator is None:
        aggregator = builtin_aggregator_list_append
    # Create the model
    try:
        model_class_cls = cloudpickle.loads(model_class)
        if parameters is not None:
            model = model_class_cls(**parameters)
        else:
            model = model_class_cls()
    except Exception as e:
        notes = "Error instantiation the model class, caught {0}: {1}\n".format(type(e),e)
        notes += "pyurdme in dir()={0}\n".format('pyurdme' in dir())
        notes +=  "dir={0}\n".format(dir())
        raise MolnsUtilException(notes)
    # Run the solver
    solver = NSMSolver(model)
    res = None
    num_processed = 0
    for i in range(number_of_trajectories):
        try:
            result = solver.run(seed=seed_base+i)
            mapres = mapper(result)
            res = aggregator(mapres, res)
            num_processed +=1
        except TypeError as e:
            notes = "Error running mapper and aggregator, caught {0}: {1}\n".format(type(e),e)
            notes += "type(mapper) = {0}\n".format(type(mapper))
            notes += "type(aggregator) = {0}\n".format(type(aggregator))
            notes +=  "dir={0}\n".format(dir())
            raise MolnsUtilException(notes)
    return {'result':res, 'param_set_id':param_set_id, 'num_sucessful':num_processed, 'num_failed':number_of_trajectories-num_processed}


def write_file(storage_mode,filename, result):
    
    from molnsutil import LocalStorage, SharedStorage, PersistentStorage

    if storage_mode=="Shared":
        storage  = SharedStorage()
    elif storage_mode=="Persistent":
        storage = PersistentStorage()
    else:
        raise MolnsUtilException("Unknown storage type '{0}'".format(storage_mode))
    
    storage.put(filename, result)

def run_ensemble(model_class, parameters, param_set_id, seed_base, number_of_trajectories, storage_mode="Shared"):
    """ Generates an ensemble consisting of number_of_trajectories realizations by
        running pyurdme nt number of times. The resulting pyurdme result objects
        are serialized and written to one of the MOLNs storage locations, each
        assigned a random filename. The default behavior is to write the
        files to the Shared storage location (global non-persistent). Optionally, files can be
        written to the Object Store (global persistent), storage_model="Persistent"

        Returns: a list of filenames for the serialized result objects.

        """

    import pyurdme
    from pyurdme.nsmsolver import NSMSolver
    import sys
    import uuid
    from molnsutil import PersistentStorage, LocalStorage, SharedStorage

    if storage_mode=="Shared":
        storage  = SharedStorage()
    elif storage_mode=="Persistent":
        storage = PersistentStorage()
    else:
        raise MolnsUtilException("Unknown storage type '{0}'".format(storage_mode))
    # Create the model
    try:
        model_class_cls = cloudpickle.loads(model_class)
        if parameters is not None:
            model = model_class_cls(**parameters)
        else:
            model = model_class_cls()
    except Exception as e:
        notes = "Error instantiation the model class, caught {0}: {1}\n".format(type(e),e)
        notes += "pyurdme in dir()={0}\n".format('pyurdme' in dir())
        notes +=  "dir={0}\n".format(dir())
        raise MolnsUtilException(notes)

    # Run the solver
    solver = NSMSolver(model)
    filenames = []
    processes=[]
    for i in xrange(number_of_trajectories):
        try:
            # We should try to thread this to hide latency in file upload...
            result = solver.run(seed=seed_base+i)
            filename = str(uuid.uuid1())
            storage.put(filename, result)
            filenames.append(filename)
        except:
            raise

    return {'filenames':filenames, 'param_set_id':param_set_id}

def map_and_aggregate(results, param_set_id, mapper, aggregator=None, cache_results=False):
    """ Reduces a list of results by applying the map function 'mapper'.
        When this function is applied on an engine, it will first
        look for the result object in the local ephemeral storage (cache),
        then in the Shared area (global non-persistent), then in the
        Object Store (global persistent).

        If cache_results=True, then result objects will be written
        to the local epehemeral storage (file cache), so subsequent
        postprocessing jobs may run faster.

        """
    import dill
    import numpy
    from molnsutil import PersistentStorage, LocalStorage, SharedStorage
    ps = PersistentStorage()
    ss = SharedStorage()
    ls = LocalStorage()
    if aggregator is None:
        aggregator = builtin_aggregator_list_append
    num_processed=0
    res = None
    result = None

    for i,filename in enumerate(results):
        enotes = ''
        result = None
        try:
            result = ls.get(filename)
        except Exception as e:
            enotes += "In fetching from local store, caught  {0}: {1}\n".format(type(e),e)

        if result is None:
            try:
                result = ss.get(filename)
                if cache_results:
                    ls.put(filename, result)
            except Exception as e:
                enotes += "In fetching from shared store, caught  {0}: {1}\n".format(type(e),e)
        if result is None:
            try:
                result = ps.get(filename)
                if cache_results:
                    ls.put(filename, result)
            except Exception as e:
                enotes += "In fetching from global store, caught  {0}: {1}\n".format(type(e),e)
        if result is None:
            notes = "Error could not find file '{0}' in storage\n".format(filename)
            notes += enotes
            raise MolnsUtilException(notes)

        try:
            mapres = mapper(result)
            res = aggregator(mapres, res)
            num_processed +=1
        except Exception as e:
            notes = "Error running mapper and aggregator, caught {0}: {1}\n".format(type(e),e)
            notes += "type(mapper) = {0}\n".format(type(mapper))
            notes += "type(aggregator) = {0}\n".format(type(aggregator))
            notes +=  "dir={0}\n".format(dir())
            raise MolnsUtilException(notes)

    return {'result':res, 'param_set_id':param_set_id, 'num_sucessful':num_processed, 'num_failed':len(results)-num_processed}

    #return res

class DistributedEnsemble():
    """ A class to provide an API for execution of a distributed ensemble. """

    def __init__(self, model_class=None, parameters=None, client=None, num_engines=None):
        """ Constructor """
        self.my_class_name = 'DistributedEnsemble'
        self.model_class = cloudpickle.dumps(model_class)
        self.parameters = [parameters]
        self.number_of_realizations = 0
        self.seed_base = self.generate_seed_base()
        self.storage_mode = None
        # A chunk list
        self.result_list = {}
        # Set the Ipython.parallel client
        self.num_engines = num_engines
        self._update_client(client)

    def generate_seed_base(self):
        """ Create a random number and truncate to 64 bits. """
        x = int(uuid.uuid4())
        if x.bit_length() >= 64:
            x = x & ((1<<64)-1)
            if x > (1 << 63) -1:
                x -= 1 << 64
        return x

    #--------------------------
    def save_state(self, name):
        """ Serialize the state of the ensemble, for persistence beyond memory."""
        state = {}
        state['model_class'] = self.model_class
        state['parameters'] = self.parameters
        state['number_of_realizations'] = self.number_of_realizations
        state['seed_base'] = self.seed_base
        state['result_list'] = self.result_list
        state['storage_mode'] = self.storage_mode
        if not os.path.isdir('.molnsutil'):
            os.makedirs('.molnsutil')
        with open('.molnsutil/{1}-{0}'.format(name, self.my_class_name)) as fd:
            pickle.dump(state, fd)

    def load_state(self, name):
        """ Recover the state of an ensemble from a previous save. """
        with open('.molnsutil/{1}-{0}'.format(name, self.my_class_name)) as fd:
            state = pickle.load(fd)
        if state['model_class'] is not self.model_class:
            raise MolnsUtilException("Can only load state of a class that is identical to the original class")
        self.parameters = state['parameters']
        self.number_of_realizations = state['number_of_realizations']
        self.seed_base = state['seed_base']
        self.result_list = state['result_list']
        self.storage_mode = state['storage_mode']

    #--------------------------
    # MAIN FUNCTION
    #--------------------------
    def run(self, mapper, aggregator=None, reducer=None, number_of_realizations=None, chunk_size=None, verbose=True, progress_bar=True, store_realizations=True, storage_mode="Shared", cache_results=False):
        """ Main entry point """
        if store_realizations:
            if self.storage_mode is None:
                if storage_mode != "Persistent" and storage_mode != "Shared":
                    raise MolnsUtilException("Acceptable values for 'storage_mode' are 'Persistent' or 'Shared'")
                self.storage_mode = storage_mode
            elif self.storage_mode != storage_mode:
                raise MolnsUtilException("Storage mode already set to {0}, can not mix storage modes".format(self.storage_mode))
            # Do we have enough trajectores yet?
            if number_of_realizations is None and self.number_of_realizations == 0:
                raise MolnsUtilException("number_of_realizations is zero")
            # Run simulations
            if self.number_of_realizations < number_of_realizations:
                self.add_realizations( number_of_realizations - self.number_of_realizations, chunk_size=chunk_size, verbose=verbose, storage_mode=storage_mode)

            if chunk_size is None:
                chunk_size = self._determine_chunk_size(self.number_of_realizations)
            if verbose:
                print "Running mapper & aggregator on the result objects (number of results={0}, chunk size={1})".format(self.number_of_realizations*len(self.parameters), chunk_size)
            else:
                progress_bar=False

            # chunks per parameter
            num_chunks = int(math.ceil(self.number_of_realizations/float(chunk_size)))
            chunks = [chunk_size]*(num_chunks-1)
            chunks.append(self.number_of_realizations-chunk_size*(num_chunks-1))
            # total chunks
            pchunks = chunks*len(self.parameters)
            num_pchunks = num_chunks*len(self.parameters)
            pparams = []
            param_set_ids = []
            presult_list = []
            for id, param in enumerate(self.parameters):
                param_set_ids.extend( [id]*num_chunks )
                pparams.extend( [param]*num_chunks )
                for i in range(num_chunks):
                    presult_list.append( self.result_list[id][i*chunk_size:(i+1)*chunk_size] )

            results = self.lv.map_async(map_and_aggregate, presult_list, param_set_ids, [mapper]*num_pchunks,[aggregator]*num_pchunks,[cache_results]*num_pchunks)
        else:
            # If we don't store the realizations (or use the stored ones)
            if chunk_size is None:
                chunk_size = self._determine_chunk_size(number_of_realizations)
            if not verbose:
                progress_bar=False
            else:
                print "Generating {0} realizations of the model, running mapper & aggregator (chunk size={1})".format(number_of_realizations,chunk_size)

            # chunks per parameter
            num_chunks = int(math.ceil(number_of_realizations/float(chunk_size)))
            chunks = [chunk_size]*(num_chunks-1)
            chunks.append(number_of_realizations-chunk_size*(num_chunks-1))
            # total chunks
            pchunks = chunks*len(self.parameters)
            num_pchunks = num_chunks*len(self.parameters)
            pparams = []
            param_set_ids = []
            for id, param in enumerate(self.parameters):
                param_set_ids.extend( [id]*num_chunks )
                pparams.extend( [param]*num_chunks )

            seed_list = []
            for _ in range(len(self.parameters)):
                #need to do it this way cause the number of run per chunk might not be even
                seed_list.extend(range(self.seed_base, self.seed_base+number_of_realizations, chunk_size))
                self.seed_base += number_of_realizations
            #def run_ensemble_map_and_aggregate(model_class, parameters, seed_base, number_of_trajectories, mapper, aggregator=None):
            results  = self.lv.map_async(run_ensemble_map_and_aggregate, [self.model_class]*num_pchunks, pparams, param_set_ids, seed_list, pchunks, [mapper]*num_pchunks, [aggregator]*num_pchunks)


        if progress_bar:
            # This should be factored out somehow.
            divid = str(uuid.uuid4())
            pb = HTML("""
                          <div style="border: 1px solid black; width:500px">
                          <div id="{0}" style="background-color:blue; width:0%">&nbsp;</div>
                          </div>
                          """.format(divid))
            display(pb)

        # We process the results as they arrive.
        mapped_results = {}
        for i,rset in enumerate(results):
            param_set_id = rset['param_set_id']
            r = rset['result']
            if param_set_id not in mapped_results:
                mapped_results[param_set_id] = []
            if type(r) is type([]):
                mapped_results[param_set_id].extend(r) #if a list is returned, extend that list
            else:
                mapped_results[param_set_id].append(r)
            if progress_bar:
                display(Javascript("$('div#%s').width('%f%%')" % (divid, 100.0*(i+1)/len(results))))

        if verbose:
            print "Running reducer on mapped and aggregated results (size={0})".format(len(mapped_results[0]))
        if reducer is None:
            reducer = builtin_reducer_default
        # Run reducer
        return self.run_reducer(reducer, mapped_results)



    def run_reducer(self, reducer, mapped_results):
        """ Inside the run() function, apply the reducer to all of the map'ped-aggregated result values. """
        return reducer(mapped_results[0], parameters=self.parameters[0])




    #--------------------------
    def add_realizations(self, number_of_realizations=None, chunk_size=None, verbose=True, progress_bar=True, storage_mode="Shared"):
        """ Add a number of realizations to the ensemble. """
        if number_of_realizations is None:
            raise MolnsUtilException("No number_of_realizations specified")
        if type(number_of_realizations) is not type(1):
            raise MolnsUtilException("number_of_realizations must be an integer")

        if chunk_size is None:
            chunk_size = self._determine_chunk_size(number_of_realizations)

        if not verbose:
            progress_bar=False
        else:
            if len(self.parameters) > 1:
                print "Generating {0} realizations of the model at {1} parameter points (chunk size={2})".format(number_of_realizations, len(self.parameters), chunk_size)
            else:
                print "Generating {0} realizations of the model (chunk size={1})".format(number_of_realizations,chunk_size)

        self.number_of_realizations += number_of_realizations

        num_chunks = int(math.ceil(number_of_realizations/float(chunk_size)))
        chunks = [chunk_size]*(num_chunks-1)
        chunks.append(number_of_realizations-chunk_size*(num_chunks-1))
        # total chunks
        pchunks = chunks*len(self.parameters)
        num_pchunks = num_chunks*len(self.parameters)
        pparams = []
        param_set_ids = []
        for id, param in enumerate(self.parameters):
            param_set_ids.extend( [id]*num_chunks )
            pparams.extend( [param]*num_chunks )

        seed_list = []
        for _ in range(len(self.parameters)):
            #need to do it this way cause the number of run per chunk might not be even
            seed_list.extend(range(self.seed_base, self.seed_base+number_of_realizations, chunk_size))
            self.seed_base += number_of_realizations
        results  = self.lv.map_async(run_ensemble, [self.model_class]*num_pchunks, pparams, param_set_ids, seed_list, pchunks, [storage_mode]*num_pchunks)

        if progress_bar:
            # This should be factored out somehow.
            divid = str(uuid.uuid4())
            pb = HTML("""
                          <div style="border: 1px solid black; width:500px">
                          <div id="{0}" style="background-color:blue; width:0%">&nbsp;</div>
                          </div>
                          """.format(divid))
            display(pb)

        # We process the results as they arrive.
        for i,ret in enumerate(results):
            r = ret['filenames']
            param_set_id = ret['param_set_id']
            if param_set_id not in self.result_list:
                self.result_list[param_set_id] = []
            self.result_list[param_set_id].extend(r)
            if progress_bar:
                display(Javascript("$('div#%s').width('%f%%')" % (divid, 100.0*(i+1)/len(results))))


        return {'wall_time':results.wall_time,'serial_time':results.serial_time}



    #-------- Convenience functions with builtin mappers/reducers  ------------------

    def mean_variance(self, mapper=None, number_of_realizations=None, chunk_size=None, verbose=True, store_realizations=True, storage_mode="Shared", cache_results=False):
        """ Compute the mean and variance (second order central moment) of the function g(X) based on number_of_realizations realizations
            in the ensemble. """
        return self.run(mapper=mapper, aggregator=builtin_aggregator_sum_and_sum2, reducer=builtin_reducer_mean_variance, number_of_realizations=number_of_realizations, chunk_size=chunk_size, verbose=verbose, store_realizations=store_realizations, storage_mode=storage_mode, cache_results=cache_results)

    def mean(self, mapper=None, number_of_realizations=None, chunk_size=None, verbose=True, store_realizations=True, storage_mode="Shared", cache_results=False):
        """ Compute the mean of the function g(X) based on number_of_realizations realizations
            in the ensemble. It has to make sense to say g(result1)+g(result2). """
        return self.run(mapper=mapper, aggregator=builtin_aggregator_add, reducer=builtin_reducer_mean, number_of_realizations=number_of_realizations, chunk_size=chunk_size, verbose=verbose, store_realizations=store_realizations, storage_mode=storage_mode, cache_results=cache_results)


    def moment(self, g=None, order=1, number_of_realizations=None):
        """ Compute the moment of order 'order' of g(X), using number_of_realizations
            realizations in the ensemble. """
        raise Exception('TODO')

    def histogram_density(self, g=None, number_of_realizations=None):
        """ Estimate the probability density function of g(X) based on number_of_realizations realizations
            in the ensemble. """
        raise Exception('TODO')

    #--------------------------

    def _update_client(self, client=None):
        if client is None:
            self.c = IPython.parallel.Client()
        else:
            self.c = client
        self.c[:].use_dill()
        if self.num_engines == None:
            self.lv = self.c.load_balanced_view()
            self.num_engines = len(self.c.ids)
        else:
            max_num_engines = len(self.c.ids)
            if self.num_engines > max_num_engines:
                self.num_engines = max_num_engines
                self.lv = self.c.load_balanced_view()
            else:
                engines = self.c.ids[:self.num_engines]
                self.lv = self.c.load_balanced_view(engines)

        # Set the number of times a failed task is retried. This makes it possible to recover
        # from engine failure.
        self.lv.retries=3

    def _determine_chunk_size(self, number_of_realizations):
        """ Determine a optimal chunk size. """
        return int(max(1, round(number_of_realizations/float(self.num_engines))))

    def _clear_cache(self):
        """ Remove all cached result objects on the engines. """
        pass
        # TODO

    def delete_realizations(self):
        """ Delete realizations from the storage. """
        if self.storage_mode is None:
            return
        elif self.storage_mode == "Shared":
            ss = SharedStorage()
        elif self.storage_mode == "Persistent":
            ss = PersistentStorage()

        for param_set_id in self.result_list:
            for filename in self.result_list[param_set_id]:
                try:
                    ss.delete(filename)
                except OSError as e:
                    pass

    def __del__(self):
        """ Deconstructor. """
        try:
            self.delete_realizations()
        except Exception as e:
            pass


class ParameterSweep(DistributedEnsemble):
    """ Making parameter sweeps on distributed compute systems easier. """

    def __init__(self, model_class, parameters, client=None, num_engines=None):
        """ Constructor.
        Args:
          model_class: a class object of the model for simulation, must be a sub-class of URDMEModel
          parameters:  either a dict or a list.
            If it is a dict, the keys are the arguments to the class constructions and the
              values are a list of values that argument should take.
              e.g.: {'arg1':[1,2,3],'arg2':[1,2,3]}  will produce 9 parameter points.
            If it is a list, where each element of the list is a dict
            """

        DistributedEnsemble.__init__(self, model_class, parameters, client, num_engines)

        self.my_class_name = 'ParameterSweep'
        self.parameters = []
        
        # process the parameters
        if type(parameters) is type({}):
            vals = []
            keys = []
            for key, value in parameters.items():
                 keys.append(key)
                 vals.append(value)
            pspace=itertools.product(*vals)

            paramsets = []

            for p in pspace:
                pset = {}
                for i,val in enumerate(p):
                    pset[keys[i]] = val
                paramsets.append(pset)

            self.parameters = paramsets
        elif type(parameters) is type([]):
            self.parameters = parameters
        else:
            raise MolnsUtilException("parameters must be a dict.")

        # Set the Ipython.parallel client
        self.num_engines = num_engines
        self._update_client()

    def _determine_chunk_size(self, number_of_realizations):
        """ Determine a optimal chunk size. """
        num_params = len(self.parameters)
        if num_params >= self.num_engines:
            return number_of_realizations
        return int(max(1, math.ceil(number_of_realizations*num_params/float(self.num_engines))))

    def run_reducer(self, reducer, mapped_results):
        """ Inside the run() function, apply the reducer to all of the map'ped-aggregated result values. """
        ret = ParameterSweepResultList()
        for param_set_id, param in enumerate(self.parameters):
            ret.append(ParameterSweepResult(reducer(mapped_results[param_set_id], parameters=param), parameters=param))
        return ret
    #--------------------------



class ParameterSweepResult():
    """TODO"""
    def __init__(self, result, parameters):
        self.result = result
        self.parameters = parameters

    def __str__(self):
        return "{0} => {1}".format(self.parameters, self.result)

class ParameterSweepResultList(list):
    def __str__(self):
        l = []
        for i in self:
            l.append(str(i))
        return "[{0}]".format(", ".join(l))



if __name__ == '__main__':

    ga = PersistentStorage()
    #print ga.list_buckets()
    ga.put('testtest.pyb',"fdkjshfkjdshfjdhsfkjhsdkjfhdskjf")
    print ga.get('testtest.pyb')
    ga.delete('testtest.pyb')
    ga.list()
    ga.put('file1', "fdlsfjdkls")
    ga.put('file2', "fdlsfjdkls")
    ga.put('file2', "fdlsfjdkls")
    ga.delete_all()<|MERGE_RESOLUTION|>--- conflicted
+++ resolved
@@ -24,14 +24,7 @@
 from boto.s3.key import Key
 import uuid
 import math
-<<<<<<< HEAD
-import cloud
-logging.getLogger('Cloud').setLevel(logging.ERROR)
-=======
-import dill
 import molns_cloudpickle as cloudpickle
->>>>>>> 05d9599e
-
 import random
 import copy
 
@@ -64,20 +57,18 @@
 #   s3.json needs to be created and put in .molns/s3.json in the root of the home directory.
 
 import os
-<<<<<<< HEAD
 def get_s3config():
     with open(os.environ['HOME']+'/.molns/s3.json','r') as fh:
         s3config = json.loads(fh.read())
-    return s3config
-=======
->>>>>>> 05d9599e
-
-try:
-    with open(os.environ['HOME']+'/.molns/s3.json','r') as fh:
-        s3config = json.loads(fh.read())
-except:
-    logging.warning("Credentials file "+os.environ['HOME']+'/.molns/s3.json'+' missing. You will not be able to connect to S3 or Swift. Please create this file.')
-    pass
+    try:
+        with open(os.environ['HOME']+'/.molns/s3.json','r') as fh:
+            s3config = json.loads(fh.read())
+        return s3config
+    except IOError as e:
+        logging.warning("Credentials file "+os.environ['HOME']+'/.molns/s3.json'+' missing. You will not be able to connect to S3 or Swift. Please create this file.')
+        return {}
+
+
 
 class LocalStorage():
     """ This class provides an abstraction for storing and reading objects on/from
