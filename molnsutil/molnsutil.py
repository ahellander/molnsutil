"""
  Utility module for MOLNs.

  molnsutil contains implementations of a persisitent storage API for
  staging objects to an Object Store in the clouds supported by MOLNs.
  This can be used in MOLNs to write variables that are presistent
  between sessions, provides a convenetient way to get data out of the
  system, and it also provides a means during parallel computations to
  stage data so that it is visible to all compute engines, in contrast
  to using the local scratch space on the engines.

  molnsutil also contains parallel implementations of common Monte Carlo computational
  workflows, such as the generaion of ensembles and esitmation of moments.

"""


import boto
import boto.ec2
from os import environ
import logging
from boto.s3.connection import S3Connection
logging.basicConfig(filename="boto.log", level=logging.DEBUG)
from boto.s3.key import Key
import uuid
import math
import dill
import cloud
logging.getLogger('Cloud').setLevel(logging.ERROR)

import random
import copy

import swiftclient.client
import IPython.parallel
import uuid
from IPython.display import HTML, Javascript, display

class MolnsUtilException(Exception):
    pass

class MolnsUtilStorageException(Exception):
    pass

try:
    import dill as pickle
except:
    import pickle

import json


import multiprocessing
#     s3.json is a JSON file that contains the follwing info:
#
#     'aws_access_key_id' : AWS access key
#     'aws_secret_access_key' : AWS private key
#   s3.json needs to be created and put in .molns/s3.json in the root of the home directory.

import os
with open(os.environ['HOME']+'/.molns/s3.json','r') as fh:
    s3config = json.loads(fh.read())


class LocalStorage():
    """ This class provides an abstraction for storing and reading objects on/from
        the ephemeral storage. """

    def __init__(self, folder_name="/home/ubuntu/localarea"):
        self.folder_name = folder_name

    def put(self, filename, data):
        with open(self.folder_name+"/"+filename,'wb') as fh:
            cloud.serialization.cloudpickle.dump(data,fh)

    def get(self, filename):
        with open(self.folder_name+"/"+filename, 'rb') as fh:
            data = cloud.serialization.cloudpickle.load(fh)
        return data

    def delete(self,filename):
        os.remove(self.folder_name+"/"+filename)

class SharedStorage():
    """ This class provides an abstraction for storing and reading objects on/from
        the sshfs mounted storage on the controller. """

    def __init__(self, serialization_method="cloudpickle"):
        self.folder_name = "/home/ubuntu/shared"
        self.serialization_method = serialization_method

    def put(self, filename, data):
        with open(self.folder_name+"/"+filename,'wb') as fh:
            if self.serialization_method == "cloudpickle":
                cloud.serialization.cloudpickle.dump(data,fh)
            elif self.serialization_method == "json":
                json.dump(data,fh)

    def get(self, filename):
        with open(self.folder_name+"/"+filename, 'rb') as fh:
            if self.serialization_method == "cloudpickle":
                data = cloud.serialization.cloudpickle.loads(fh.read())
            elif self.serialization_method == "json":
                data = json.loads(fh.read())
        return data

    def delete(self,filename):
        os.remove(self.folder_name+"/"+filename)


class S3Provider():
    def __init__(self, bucket_name):
        self.connection = S3Connection(is_secure=False,
                                 calling_format=boto.s3.connection.OrdinaryCallingFormat(),
                                 **s3config['credentials']
                                 )
        self.set_bucket(bucket_name)

    def set_bucket(self, bucket_name=None):
        if bucket_name is None:
            self.bucket_name = "molns_bucket_{0}".format(str(uuid.uuid1()))
            bucket = self.connection.create_bucket(self.bucket_name)
        else:
            self.bucket_name = bucket_name
            bucket = self.connection.lookup(bucket_name)
            if bucket is None:
                bucket = self.connection.create_bucket(bucket_name)
            self.bucket = bucket

    def create_bucket(self,bucket_name):
        return self.connection.create_bucket(bucket_name)

    def put(self, name, data, reduced_redundancy=True):
        k = Key(self.bucket)
        if not k:
            raise MolnsUtilStorageException("Could not obtain key in the global store. ")
        k.key = name
        try:
            num_bytes = k.set_contents_from_string(data, reduced_redundancy=reduced_redundancy)
            if num_bytes == 0:
                raise MolnsUtilStorageException("No bytes written to key.")
        except Exception, e:
            return {'status':'failed', 'error':str(e)}
        return {'status':'success', 'num_bytes':num_bytes}

    def get(self, name, validate=False):
        k = Key(self.bucket,validate)
        k.key = name
        try:
            obj = k.get_contents_as_string()
        except boto.exception.S3ResponseError, e:
            raise MolnsUtilStorageException("Could not retrive object from the datastore."+str(e))
        return obj

    def delete(self, name):
        """ Delete an object. """
        k = Key(self.bucket)
        k.key = name
        self.bucket.delete_key(k)


    def delete_all(self):
        """ Delete all objects in the global storage area. """
        for k in self.bucket.list():
            self.bucket.delete_key(k.key)

    def list(self):
        """ List all containers. """
        return self.bucket.list()


class SwiftProvider():
    def __init__(self, bucket_name):
        self.connection = swiftclient.client.Connection(auth_version=2.0,**s3config['credentials'])
        self.set_bucket(bucket_name)

    def set_bucket(self,bucket_name):
        self.bucket_name = bucket_name
        if not bucket_name:
            self.bucket_name = "molns_bucket_{0}".format(str(uuid.uuid1()))
            bucket = self.provider.create_bucket(self.bucket_name)
        else:
            self.bucket_name = bucket_name
            try:
                bucket = self.connection.get_bucket(bucket_name)
            except:
                try:
                    bucket = self.create_bucket(bucket_name)
                except Exception, e:
                    raise MolnsUtilStorageException("Failed to create/set bucket in the object store."+str(e))

            self.bucket = bucket


    def create_bucket(self, bucket_name):
        bucket = self.connection.put_container(bucket_name)
        return bucket

    def get_all_buckets(self):
        (response, bucket_list) = ps.provider.connection.get_account()
        return [b['name'] for b in bucket_list]

    def put(self, object_name, data):
        self.connection.put_object(self.bucket_name, object_name, data)

    def get(self, object_name, validate=False):
        (response, obj) = self.connection.get_object(self.bucket_name, object_name)
        return obj

    def delete(self, object_name):
        self.connection.delete_object(self.bucket_name, object_name)

    def delete_all(self):
        (response, obj_list) = self.connection.get_container(self.bucket_name)
        for obj in obj_list:
            self.connection.delete_object(self.bucket_name, obj['name'])
        return "{0} object deleted".format(len(obj_list))

    def list(self):
        (response, obj_list) = self.connection.get_container(self.bucket_name)
        return [obj['name'] for obj in obj_list]

    def close(self):
        self.connection.close()

    def __del__(self):
        self.close()


class PersistentStorage():
    """
       Provides an abstaction for interacting with the Object Stores
       of the supported clouds.
    """

    def __init__(self, bucket_name=None):

        if bucket_name is None:
            # try reading it from the config file
            try:
                self.bucket_name = s3config['bucket_name']
            except:
                raise MolnsUtilStorageException("Could not find bucket_name in the persistent storage config.")
        else:
            self.bucket_name = bucket_name
        self.provider_type = s3config['provider_type']
        self.initialized = False

    def setup_provider(self):
        if self.initialized:
            return

        if self.provider_type == 'EC2':
            self.provider = S3Provider(self.bucket_name)
        # self.provider = S3Provider()
        elif self.provider_type == 'OpenStack':
            self.provider = SwiftProvider(self.bucket_name)
        else:
            raise MolnsUtilStorageException("Unknown provider type '{0}'.".format(self.provider_type))
        self.initialized = True

    def list_buckets(self):
        self.setup_provider()
        all_buckets=self.provider.get_all_buckets()
        buckets = []
        for bucket in all_buckets:
            buckets.append(bucket.name)
        return buckets

    def set_bucket(self,bucket_name=None):
        self.setup_provider()
        if not bucket_name:
            bucket = self.provider.create_bucket("molns_bucket_{0}".format(str(uuid.uuid1())))
        else:
            try:
                bucket = self.provider.get_bucket(bucket_name)
            except:
                try:
                    bucket = self.provider.create_bucket(bucket_name)
                except Exception, e:
                    raise MolnsUtilStorageException("Failed to create/set bucket in the object store: "+str(e))

        self.bucket = bucket

    def put(self, name, data):
        self.setup_provider()
        self.provider.put(name, cloud.serialization.cloudpickle.dumps(data))

    def get(self, name, validate=False):
        self.setup_provider()
        return cloud.serialization.cloudpickle.loads(self.provider.get(name, validate))

    def delete(self, name):
        """ Delete an object. """
        self.setup_provider()
        self.provider.delete(name)

    def list(self):
        """ List all containers. """
        self.setup_provider()
        return self.provider.list()

    def delete_all(self):
        """ Delete all objects in the global storage area. """
        self.setup_provider()
        self.provider.delete_all()


class CachedPersistentStorage(PersistentStorage):
    def __init__(self, bucket_name=None):
        PersistentStorage.__init__(self,bucket_name)
        self.cache = LocalStorage(folder_name = "/mnt/molnsarea/cache")

    def get(self, name, validate=False):
        self.setup_provider()
        # Try to read it form cache
        try:
            data = cloud.serialization.cloudpickle.loads(self.cache.get(name))
        except: # if not there, read it from the Object Store and write it to the cache
            data = cloud.serialization.cloudpickle.loads(self.provider.get(name, validate))
            try:
                self.cache.put(name, data)
            except:
                # For now, we just ignore errors here, like if the disk is full...
                pass
        return data

# TODO: Extend the delete methods so that they also delete the file from cache
# TODO: Implement clear_cache(self) - delete all files from Local Cache.

#------  default aggregators -----
def builtin_aggregator_list_append(new_result, aggregated_results=None, parameters=None):
    """ default chunk aggregator. """
    if aggregated_results is None:
        aggregated_results = []
    aggregated_results.append(new_result)
    return aggregated_results

def builtin_aggregator_add(new_result, aggregated_results=None, parameters=None):
    """ chunk aggregator for the mean function. """
    if aggregated_results is None:
        return (copy.deepcopy(new_result), 1)
    return (aggregated_results[0]+new_result, aggregated_results[1]+1)

def builtin_aggregator_sum_and_sum2(new_result, aggregated_results=None, parameters=None):
    """ chunk aggregator for the mean+variance function. """
    if aggregated_results is None:
        return (new_result, new_result**2, 1)
    return (aggregated_results[0]+new_result, aggregated_results[1]+new_result**2, aggregated_results[2]+1)

def builtin_reducer_default(result_list, parameters=None):
    """ Default passthrough reducer. """
    return result_list

def builtin_reducer_mean(result_list, parameters=None):
    """ Reducer to calculate the mean, use with 'builtin_aggregator_add' aggregator. """
    sum = 0.0
    n = 0.0
    for r in result_list:
        sum += r[0]
        n += r[1]
    return sum/n

def builtin_reducer_mean_variance(result_list, parameters=None):
    """ Reducer to calculate the mean and variance, use with 'builtin_aggregator_sum_and_sum2' aggregator. """
    sum = 0.0
    sum2 = 0.0
    n = 0.0
    for r in result_list:
        sum += r[0]
        sum2 += r[1]
        n += r[2]
    return (sum/n, (sum2 - (sum**2)/n)/n )


#----- functions to use for the DistributedEnsemble class ----
def run_ensemble_map_and_aggregate(model_class, parameters, param_set_id, seed_base, number_of_trajectories, mapper, aggregator=None):
    """ Generate an ensemble, then run the mappers are aggreator.  This will not store the results. """
    import pyurdme
    from pyurdme.nsmsolver import NSMSolver
    import sys
    import uuid
    if aggregator is None:
        aggregator = builtin_aggregator_list_append
    # Create the model
    try:
        model_class_cls = cloud.serialization.cloudpickle.loads(model_class)
        if parameters is not None:
            model = model_class_cls(**parameters)
        else:
            model = model_class_cls()
    except Exception as e:
        notes = "Error instantiation the model class, caught {0}: {1}\n".format(type(e),e)
        notes += "pyurdme in dir()={0}\n".format('pyurdme' in dir())
        notes +=  "dir={0}\n".format(dir())
        raise MolnsUtilException(notes)
    # Run the solver
    solver = NSMSolver(model)
    res = None
    num_processed = 0
    for i in range(number_of_trajectories):
        try:
            result = solver.run(seed=seed_base+i)
            mapres = mapper(result)
            res = aggregator(mapres, res)
            num_processed +=1
        except TypeError as e:
            notes = "Error running mapper and aggregator, caught {0}: {1}\n".format(type(e),e)
            notes += "type(mapper) = {0}\n".format(type(mapper))
            notes += "type(aggregator) = {0}\n".format(type(aggregator))
            notes +=  "dir={0}\n".format(dir())
            raise MolnsUtilException(notes)
    return {'result':res, 'param_set_id':param_set_id, 'num_sucessful':num_processed, 'num_failed':number_of_trajectories-num_processed}


def write_file(storage_mode,filename, result):
    
    from molnsutil import LocalStorage, SharedStorage, PersistentStorage

    if storage_mode=="Shared":
        storage  = SharedStorage()
    elif storage_mode=="Persistent":
        storage = PersistentStorage()
    else:
        raise MolnsUtilException("Unknown storage type '{0}'".format(storage_mode))
    
    storage.put(filename, result)

def run_ensemble(model_class, parameters, param_set_id, seed_base, number_of_trajectories, storage_mode="Shared"):
    """ Generates an ensemble consisting of number_of_trajectories realizations by
        running pyurdme nt number of times. The resulting pyurdme result objects
        are serialized and written to one of the MOLNs storage locations, each
        assigned a random filename. The default behavior is to write the
        files to the Shared storage location (global non-persistent). Optionally, files can be
        written to the Object Store (global persistent), storage_model="Persistent"

        Returns: a list of filenames for the serialized result objects.

        """

    import pyurdme
    from pyurdme.nsmsolver import NSMSolver
    import sys
    import uuid
    from molnsutil import PersistentStorage, LocalStorage, SharedStorage
<<<<<<< HEAD
    import multiprocessing
=======
>>>>>>> 5f091601

    if storage_mode=="Shared":
        storage  = SharedStorage()
    elif storage_mode=="Persistent":
        storage = PersistentStorage()
    else:
        raise MolnsUtilException("Unknown storage type '{0}'".format(storage_mode))
    # Create the model
    try:
        model_class_cls = cloud.serialization.cloudpickle.loads(model_class)
        if parameters is not None:
            model = model_class_cls(**parameters)
        else:
            model = model_class_cls()
    except Exception as e:
        notes = "Error instantiation the model class, caught {0}: {1}\n".format(type(e),e)
        notes += "pyurdme in dir()={0}\n".format('pyurdme' in dir())
        notes +=  "dir={0}\n".format(dir())
        raise MolnsUtilException(notes)

    # Run the solver
    solver = NSMSolver(model)
    filenames = []
    processes=[]
    for i in xrange(number_of_trajectories):
        try:
            # We should try to thread this to hide latency in file upload...
            result = solver.run(seed=seed_base+i)
            filename = str(uuid.uuid1())
            p = multiprocessing.Process(target=write_file, args=(storage_mode, filename, result))
            p.start()
            processes.append(p)
            #pool.apply_async(storage.put, filename, result)
            #storage.put(filename, result)
            filenames.append(filename)
        except:
            raise

<<<<<<< HEAD
    for p in processes:
        p.join()

    #pool.close()
=======
>>>>>>> 5f091601
    return {'filenames':filenames, 'param_set_id':param_set_id}

def map_and_aggregate(results, param_set_id, mapper, aggregator=None, cache_results=False):
    """ Reduces a list of results by applying the map function 'mapper'.
        When this function is applied on an engine, it will first
        look for the result object in the local ephemeral storage (cache),
        then in the Shared area (global non-persistent), then in the
        Object Store (global persistent).

        If cache_results=True, then result objects will be written
        to the local epehemeral storage (file cache), so subsequent
        postprocessing jobs may run faster.

        """
    import dill
    import numpy
    from molnsutil import PersistentStorage, LocalStorage, SharedStorage
    ps = PersistentStorage()
    ss = SharedStorage()
    ls = LocalStorage()
    if aggregator is None:
        aggregator = builtin_aggregator_list_append
    num_processed=0
    res = None
    result = None

    for i,filename in enumerate(results):
        enotes = ''
        result = None
        try:
            result = ls.get(filename)
        except Exception as e:
            enotes += "In fetching from local store, caught  {0}: {1}\n".format(type(e),e)

        if result is None:
            try:
                result = ss.get(filename)
                if cache_results:
                    ls.put(filename, result)
            except Exception as e:
                enotes += "In fetching from shared store, caught  {0}: {1}\n".format(type(e),e)
        if result is None:
            try:
                result = ps.get(filename)
                if cache_results:
                    ls.put(filename, result)
            except Exception as e:
                enotes += "In fetching from global store, caught  {0}: {1}\n".format(type(e),e)
        if result is None:
            notes = "Error could not find file '{0}' in storage\n".format(filename)
            notes += enotes
            raise MolnsUtilException(notes)

        try:
            mapres = mapper(result)
            res = aggregator(mapres, res)
            num_processed +=1
        except Exception as e:
            notes = "Error running mapper and aggregator, caught {0}: {1}\n".format(type(e),e)
            notes += "type(mapper) = {0}\n".format(type(mapper))
            notes += "type(aggregator) = {0}\n".format(type(aggregator))
            notes +=  "dir={0}\n".format(dir())
            raise MolnsUtilException(notes)

    return {'result':res, 'param_set_id':param_set_id, 'num_sucessful':num_processed, 'num_failed':len(results)-num_processed}

    #return res

class DistributedEnsemble():
    """ A class to provide an API for execution of a distributed ensemble. """

    def __init__(self, model_class=None, parameters=None, client=None, num_engines=None):
        """ Constructor """
        self.my_class_name = 'DistributedEnsemble'
        self.model_class = cloud.serialization.cloudpickle.dumps(model_class)
        self.parameters = [parameters]
        self.number_of_realizations = 0
        self.seed_base = self.generate_seed_base()
        self.storage_mode = None
        # A chunk list
        self.result_list = {}
        # Set the Ipython.parallel client
        self.num_engines = num_engines
        self._update_client(client)

    def generate_seed_base(self):
        """ Create a random number and truncate to 64 bits. """
        x = int(uuid.uuid4())
        if x.bit_length() >= 64:
            x = x & ((1<<64)-1)
            if x > (1 << 63) -1:
                x -= 1 << 64
        return x

    #--------------------------
    def save_state(self, name):
        """ Serialize the state of the ensemble, for persistence beyond memory."""
        state = {}
        state['model_class'] = self.model_class
        state['parameters'] = self.parameters
        state['number_of_realizations'] = self.number_of_realizations
        state['seed_base'] = self.seed_base
        state['result_list'] = self.result_list
        state['storage_mode'] = self.storage_mode
        if not os.path.isdir('.molnsutil'):
            os.makedirs('.molnsutil')
        with open('.molnsutil/{1}-{0}'.format(name, self.my_class_name)) as fd:
            pickle.dump(state, fd)

    def load_state(self, name):
        """ Recover the state of an ensemble from a previous save. """
        with open('.molnsutil/{1}-{0}'.format(name, self.my_class_name)) as fd:
            state = pickle.load(fd)
        if state['model_class'] is not self.model_class:
            raise MolnsUtilException("Can only load state of a class that is identical to the original class")
        self.parameters = state['parameters']
        self.number_of_realizations = state['number_of_realizations']
        self.seed_base = state['seed_base']
        self.result_list = state['result_list']
        self.storage_mode = state['storage_mode']

    #--------------------------
    # MAIN FUNCTION
    #--------------------------
    def run(self, mapper, aggregator=None, reducer=None, number_of_realizations=None, chunk_size=None, verbose=True, progress_bar=True, store_realizations=True, storage_mode="Shared", cache_results=False):
        """ Main entry point """
        if store_realizations:
            if self.storage_mode is None:
                if storage_mode != "Persistent" and storage_mode != "Shared":
                    raise MolnsUtilException("Acceptable values for 'storage_mode' are 'Persistent' or 'Shared'")
                self.storage_mode = storage_mode
            elif self.storage_mode != storage_mode:
                raise MolnsUtilException("Storage mode already set to {0}, can not mix storage modes".format(self.storage_mode))
            # Do we have enough trajectores yet?
            if number_of_realizations is None and self.number_of_realizations == 0:
                raise MolnsUtilException("number_of_realizations is zero")
            # Run simulations
            if self.number_of_realizations < number_of_realizations:
                self.add_realizations( number_of_realizations - self.number_of_realizations, chunk_size=chunk_size, verbose=verbose, storage_mode=storage_mode)

            if chunk_size is None:
                chunk_size = self._determine_chunk_size(self.number_of_realizations)
            if verbose:
                print "Running mapper & aggregator on the result objects (number of results={0}, chunk size={1})".format(self.number_of_realizations*len(self.parameters), chunk_size)
            else:
                progress_bar=False

            # chunks per parameter
            num_chunks = int(math.ceil(self.number_of_realizations/float(chunk_size)))
            chunks = [chunk_size]*(num_chunks-1)
            chunks.append(self.number_of_realizations-chunk_size*(num_chunks-1))
            # total chunks
            pchunks = chunks*len(self.parameters)
            num_pchunks = num_chunks*len(self.parameters)
            pparams = []
            param_set_ids = []
            presult_list = []
            for id, param in enumerate(self.parameters):
                param_set_ids.extend( [id]*num_chunks )
                pparams.extend( [param]*num_chunks )
                for i in range(num_chunks):
                    presult_list.append( self.result_list[id][i*chunk_size:(i+1)*chunk_size] )

            results = self.lv.map_async(map_and_aggregate, presult_list, param_set_ids, [mapper]*num_pchunks,[aggregator]*num_pchunks,[cache_results]*num_pchunks)
        else:
            # If we don't store the realizations (or use the stored ones)
            if chunk_size is None:
                chunk_size = self._determine_chunk_size(number_of_realizations)
            if not verbose:
                progress_bar=False
            else:
                print "Generating {0} realizations of the model, running mapper & aggregator (chunk size={1})".format(number_of_realizations,chunk_size)

            # chunks per parameter
            num_chunks = int(math.ceil(number_of_realizations/float(chunk_size)))
            chunks = [chunk_size]*(num_chunks-1)
            chunks.append(number_of_realizations-chunk_size*(num_chunks-1))
            # total chunks
            pchunks = chunks*len(self.parameters)
            num_pchunks = num_chunks*len(self.parameters)
            pparams = []
            param_set_ids = []
            for id, param in enumerate(self.parameters):
                param_set_ids.extend( [id]*num_chunks )
                pparams.extend( [param]*num_chunks )

            seed_list = []
            for _ in range(len(self.parameters)):
                #need to do it this way cause the number of run per chunk might not be even
                seed_list.extend(range(self.seed_base, self.seed_base+number_of_realizations, chunk_size))
                self.seed_base += number_of_realizations
            #def run_ensemble_map_and_aggregate(model_class, parameters, seed_base, number_of_trajectories, mapper, aggregator=None):
            results  = self.lv.map_async(run_ensemble_map_and_aggregate, [self.model_class]*num_pchunks, pparams, param_set_ids, seed_list, pchunks, [mapper]*num_pchunks, [aggregator]*num_pchunks)


        if progress_bar:
            # This should be factored out somehow.
            divid = str(uuid.uuid4())
            pb = HTML("""
                          <div style="border: 1px solid black; width:500px">
                          <div id="{0}" style="background-color:blue; width:0%">&nbsp;</div>
                          </div>
                          """.format(divid))
            display(pb)

        # We process the results as they arrive.
        mapped_results = {}
        for i,rset in enumerate(results):
            param_set_id = rset['param_set_id']
            r = rset['result']
            if param_set_id not in mapped_results:
                mapped_results[param_set_id] = []
            if type(r) is type([]):
                mapped_results[param_set_id].extend(r) #if a list is returned, extend that list
            else:
                mapped_results[param_set_id].append(r)
            if progress_bar:
                display(Javascript("$('div#%s').width('%f%%')" % (divid, 100.0*(i+1)/len(results))))

        if verbose:
            print "Running reducer on mapped and aggregated results (size={0})".format(len(mapped_results[0]))
        if reducer is None:
            reducer = builtin_reducer_default
        # Run reducer
        return self.run_reducer(reducer, mapped_results)



    def run_reducer(self, reducer, mapped_results):
        """ Inside the run() function, apply the reducer to all of the map'ped-aggregated result values. """
        return reducer(mapped_results[0], parameters=self.parameters[0])




    #--------------------------
    def add_realizations(self, number_of_realizations=None, chunk_size=None, verbose=True, progress_bar=True, storage_mode="Shared"):
        """ Add a number of realizations to the ensemble. """
        if number_of_realizations is None:
            raise MolnsUtilException("No number_of_realizations specified")
        if type(number_of_realizations) is not type(1):
            raise MolnsUtilException("number_of_realizations must be an integer")

        if chunk_size is None:
            chunk_size = self._determine_chunk_size(number_of_realizations)

        if not verbose:
            progress_bar=False
        else:
            if len(self.parameters) > 1:
                print "Generating {0} realizations of the model at {1} parameter points (chunk size={2})".format(number_of_realizations, len(self.parameters), chunk_size)
            else:
                print "Generating {0} realizations of the model (chunk size={1})".format(number_of_realizations,chunk_size)

        self.number_of_realizations += number_of_realizations

        num_chunks = int(math.ceil(number_of_realizations/float(chunk_size)))
        chunks = [chunk_size]*(num_chunks-1)
        chunks.append(number_of_realizations-chunk_size*(num_chunks-1))
        # total chunks
        pchunks = chunks*len(self.parameters)
        num_pchunks = num_chunks*len(self.parameters)
        pparams = []
        param_set_ids = []
        for id, param in enumerate(self.parameters):
            param_set_ids.extend( [id]*num_chunks )
            pparams.extend( [param]*num_chunks )

        seed_list = []
        for _ in range(len(self.parameters)):
            #need to do it this way cause the number of run per chunk might not be even
            seed_list.extend(range(self.seed_base, self.seed_base+number_of_realizations, chunk_size))
            self.seed_base += number_of_realizations
        results  = self.lv.map_async(run_ensemble, [self.model_class]*num_pchunks, pparams, param_set_ids, seed_list, pchunks, [storage_mode]*num_pchunks)

        if progress_bar:
            # This should be factored out somehow.
            divid = str(uuid.uuid4())
            pb = HTML("""
                          <div style="border: 1px solid black; width:500px">
                          <div id="{0}" style="background-color:blue; width:0%">&nbsp;</div>
                          </div>
                          """.format(divid))
            display(pb)

        # We process the results as they arrive.
        for i,ret in enumerate(results):
            r = ret['filenames']
            param_set_id = ret['param_set_id']
            if param_set_id not in self.result_list:
                self.result_list[param_set_id] = []
            self.result_list[param_set_id].extend(r)
            if progress_bar:
                display(Javascript("$('div#%s').width('%f%%')" % (divid, 100.0*(i+1)/len(results))))


        return {'wall_time':results.wall_time,'serial_time':results.serial_time}



    #-------- Convenience functions with builtin mappers/reducers  ------------------

    def mean_variance(self, mapper=None, number_of_realizations=None, chunk_size=None, verbose=True, store_realizations=True, storage_mode="Shared", cache_results=False):
        """ Compute the mean and variance (second order central moment) of the function g(X) based on number_of_realizations realizations
            in the ensemble. """
        return self.run(mapper=mapper, aggregator=builtin_aggregator_sum_and_sum2, reducer=builtin_reducer_mean_variance, number_of_realizations=number_of_realizations, chunk_size=chunk_size, verbose=verbose, store_realizations=store_realizations, storage_mode=storage_mode, cache_results=cache_results)

    def mean(self, mapper=None, number_of_realizations=None, chunk_size=None, verbose=True, store_realizations=True, storage_mode="Shared", cache_results=False):
        """ Compute the mean of the function g(X) based on number_of_realizations realizations
            in the ensemble. It has to make sense to say g(result1)+g(result2). """
        return self.run(mapper=mapper, aggregator=builtin_aggregator_add, reducer=builtin_reducer_mean, number_of_realizations=number_of_realizations, chunk_size=chunk_size, verbose=verbose, store_realizations=store_realizations, storage_mode=storage_mode, cache_results=cache_results)


    def moment(self, g=None, order=1, number_of_realizations=None):
        """ Compute the moment of order 'order' of g(X), using number_of_realizations
            realizations in the ensemble. """
        raise Exception('TODO')

    def histogram_density(self, g=None, number_of_realizations=None):
        """ Estimate the probability density function of g(X) based on number_of_realizations realizations
            in the ensemble. """
        raise Exception('TODO')

    #--------------------------

    def _update_client(self, client=None):
        if client is None:
            self.c = IPython.parallel.Client()
        else:
            self.c = client
        self.c[:].use_dill()
        if self.num_engines == None:
            self.lv = self.c.load_balanced_view()
            self.num_engines = len(self.c.ids)
        else:
            max_num_engines = len(self.c.ids)
            if self.num_engines > max_num_engines:
                self.num_engines = max_num_engines
                self.lv = self.c.load_balanced_view()
            else:
                engines = self.c.ids[:self.num_engines]
                self.lv = self.c.load_balanced_view(engines)

        # Set the number of times a failed task is retried. This makes it possible to recover
        # from engine failure.
        self.lv.retries=3

    def _determine_chunk_size(self, number_of_realizations):
        """ Determine a optimal chunk size. """
        return int(max(1, round(number_of_realizations/float(self.num_engines))))

    def _clear_cache(self):
        """ Remove all cached result objects on the engines. """
        pass
        # TODO

    def delete_realizations(self):
        """ Delete realizations from the storage. """
        if self.storage_mode is None:
            return
        elif self.storage_mode == "Shared":
            ss = SharedStorage()
        elif self.storage_mode == "Persistent":
            ss = PersistentStorage()

        for param_set_id in self.result_list:
            for filename in self.result_list[param_set_id]:
                try:
                    ss.delete(filename)
                except OSError as e:
                    pass

    def __del__(self):
        """ Deconstructor. """
        try:
            self.delete_realizations()
        except Exception as e:
            pass



class ParameterSweep(DistributedEnsemble):
    """ Making parameter sweeps on distributed compute systems easier. """

    def __init__(self, model_class, parameters, client=None, num_engines=None):
        """ Constructor.
        Args:
          model_class: a class object of the model for simulation, must be a sub-class of URDMEModel
          parameters:  either a dict or a list.
            If it is a dict, the keys are the arguments to the class constructions and the
              values are a list of values that argument should take.
              e.g.: {'arg1':[1,2,3],'arg2':[1,2,3]}  will produce 9 parameter points.
            If it is a list, where each element of the list is a dict
            """
        self.my_class_name = 'ParameterSweep'
        self.model_class = cloud.serialization.cloudpickle.dumps(model_class)
        self.number_of_realizations = 0
        self.seed_base = self.generate_seed_base()
        self.result_list = {}
        self.parameters = []
        # process the parameters
        if type(parameters) is type({}):
            pkeys = parameters.keys()
            pkey_lens = [0]*len(pkeys)
            pkey_ndxs = [0]*len(pkeys)
            for i,key in enumerate(pkeys):
                pkey_lens[i] = len(parameters[key])
            num_params = sum(pkey_lens)
            for _ in range(num_params):
                param = {}
                for i,key in enumerate(pkeys):
                    param[key] = parameters[key][pkey_ndxs[i]]
                self.parameters.append(param)
                # incriment indexes
                for i,key in enumerate(pkeys):
                    pkey_ndxs[i] += 1
                    if pkey_ndxs[i] >= pkey_lens[i]:
                        pkey_ndxs[i] = 0
                    else:
                        break

        elif type(parameters) is type([]):
            self.parameters = parameters
        else:
            raise MolnsUtilException("parameters must be a dict.")

        # Set the Ipython.parallel client
        self.num_engines = num_engines
        self._update_client()

    def _determine_chunk_size(self, number_of_realizations):
        """ Determine a optimal chunk size. """
        num_params = len(self.parameters)
        if num_params >= self.num_engines:
            return number_of_realizations
        return int(max(1, math.ceil(number_of_realizations*num_params/float(self.num_engines))))

    def run_reducer(self, reducer, mapped_results):
        """ Inside the run() function, apply the reducer to all of the map'ped-aggregated result values. """
        ret = ParameterSweepResultList()
        for param_set_id, param in enumerate(self.parameters):
            ret.append(ParameterSweepResult(reducer(mapped_results[param_set_id], parameters=param), parameters=param))
        return ret
    #--------------------------



class ParameterSweepResult():
    """TODO"""
    def __init__(self, result, parameters):
        self.result = result
        self.parameters = parameters

    def __str__(self):
        return "{0} => {1}".format(self.parameters, self.result)

class ParameterSweepResultList(list):
    def __str__(self):
        l = []
        for i in self:
            l.append(str(i))
        return "[{0}]".format(", ".join(l))



if __name__ == '__main__':

    ga = PersistentStorage()
    #print ga.list_buckets()
    ga.put('testtest.pyb',"fdkjshfkjdshfjdhsfkjhsdkjfhdskjf")
    print ga.get('testtest.pyb')
    ga.delete('testtest.pyb')
    ga.list()
    ga.put('file1', "fdlsfjdkls")
    ga.put('file2', "fdlsfjdkls")
    ga.put('file2', "fdlsfjdkls")
    ga.delete_all()<|MERGE_RESOLUTION|>--- conflicted
+++ resolved
@@ -443,10 +443,7 @@
     import sys
     import uuid
     from molnsutil import PersistentStorage, LocalStorage, SharedStorage
-<<<<<<< HEAD
-    import multiprocessing
-=======
->>>>>>> 5f091601
+#    import multiprocessing
 
     if storage_mode=="Shared":
         storage  = SharedStorage()
@@ -476,22 +473,18 @@
             # We should try to thread this to hide latency in file upload...
             result = solver.run(seed=seed_base+i)
             filename = str(uuid.uuid1())
-            p = multiprocessing.Process(target=write_file, args=(storage_mode, filename, result))
-            p.start()
-            processes.append(p)
+            #p = multiprocessing.Process(target=write_file, args=(storage_mode, filename, result))
+            #p.start()
+            # processes.append(p)
             #pool.apply_async(storage.put, filename, result)
-            #storage.put(filename, result)
+            storage.put(filename, result)
             filenames.append(filename)
         except:
             raise
 
-<<<<<<< HEAD
-    for p in processes:
-        p.join()
-
-    #pool.close()
-=======
->>>>>>> 5f091601
+#    for p in processes:
+#        p.join()
+
     return {'filenames':filenames, 'param_set_id':param_set_id}
 
 def map_and_aggregate(results, param_set_id, mapper, aggregator=None, cache_results=False):
