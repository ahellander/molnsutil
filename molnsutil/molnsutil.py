"""
  Utility module for MOLNs.

  molnsutil contains implementations of a persisitent storage API for
  staging objects to an Object Store in the clouds supported by MOLNs.
  This can be used in MOLNs to write variables that are presistent
  between sessions, provides a convenetient way to get data out of the
  system, and it also provides a means during parallel computations to
  stage data so that it is visible to all compute engines, in contrast
  to using the local scratch space on the engines.

  molnsutil also contains parallel implementations of common Monte Carlo computational
  workflows, such as the generaion of ensembles and esitmation of moments.

"""


import boto
import boto.ec2
from os import environ
import logging
from boto.s3.connection import S3Connection
logging.basicConfig(filename="boto.log", level=logging.DEBUG)
from boto.s3.key import Key
import uuid
import math
import dill
import molnsutil.molns_cloudpickle as cloudpickle

import random
import copy

import swiftclient.client
import IPython.parallel
import uuid
from IPython.display import HTML, Javascript, display

import itertools

class MolnsUtilException(Exception):
    pass

class MolnsUtilStorageException(Exception):
    pass

try:
    import dill as pickle
except:
    import pickle

import json


import multiprocessing
#     s3.json is a JSON file that contains the follwing info:
#
#     'aws_access_key_id' : AWS access key
#     'aws_secret_access_key' : AWS private key
#   s3.json needs to be created and put in .molns/s3.json in the root of the home directory.

import os
with open(os.environ['HOME']+'/.molns/s3.json','r') as fh:
    s3config = json.loads(fh.read())


class LocalStorage():
    """ This class provides an abstraction for storing and reading objects on/from
        the ephemeral storage. """

    def __init__(self, folder_name="/home/ubuntu/localarea"):
        self.folder_name = folder_name

    def put(self, filename, data):
        with open(self.folder_name+"/"+filename,'wb') as fh:
            cloudpickle.dump(data,fh)

    def get(self, filename):
        with open(self.folder_name+"/"+filename, 'rb') as fh:
            data = cloudpickle.load(fh)
        return data

    def delete(self,filename):
        os.remove(self.folder_name+"/"+filename)

class SharedStorage():
    """ This class provides an abstraction for storing and reading objects on/from
        the sshfs mounted storage on the controller. """

    def __init__(self, serialization_method="cloudpickle"):
        self.folder_name = "/home/ubuntu/shared"
        self.serialization_method = serialization_method

    def put(self, filename, data):
        with open(self.folder_name+"/"+filename,'wb') as fh:
            if self.serialization_method == "cloudpickle":
                cloudpickle.dump(data,fh)
            elif self.serialization_method == "json":
                json.dump(data,fh)

    def get(self, filename):
        with open(self.folder_name+"/"+filename, 'rb') as fh:
            if self.serialization_method == "cloudpickle":
                data = cloudpickle.loads(fh.read())
            elif self.serialization_method == "json":
                data = json.loads(fh.read())
        return data

    def delete(self,filename):
        os.remove(self.folder_name+"/"+filename)


class S3Provider():
    def __init__(self, bucket_name):
        self.connection = S3Connection(is_secure=False,
                                 calling_format=boto.s3.connection.OrdinaryCallingFormat(),
                                 **s3config['credentials']
                                 )
        self.set_bucket(bucket_name)

    def set_bucket(self, bucket_name=None):
        if bucket_name is None:
            self.bucket_name = "molns_bucket_{0}".format(str(uuid.uuid1()))
            bucket = self.connection.create_bucket(self.bucket_name)
        else:
            self.bucket_name = bucket_name
            bucket = self.connection.lookup(bucket_name)
            if bucket is None:
                bucket = self.connection.create_bucket(bucket_name)
            self.bucket = bucket

    def create_bucket(self,bucket_name):
        return self.connection.create_bucket(bucket_name)

    def put(self, name, data, reduced_redundancy=True):
        k = Key(self.bucket)
        if not k:
            raise MolnsUtilStorageException("Could not obtain key in the global store. ")
        k.key = name
        try:
            num_bytes = k.set_contents_from_string(data, reduced_redundancy=reduced_redundancy)
            if num_bytes == 0:
                raise MolnsUtilStorageException("No bytes written to key.")
        except Exception, e:
            return {'status':'failed', 'error':str(e)}
        return {'status':'success', 'num_bytes':num_bytes}

    def get(self, name, validate=False):
        k = Key(self.bucket,validate)
        k.key = name
        try:
            obj = k.get_contents_as_string()
        except boto.exception.S3ResponseError, e:
            raise MolnsUtilStorageException("Could not retrive object from the datastore."+str(e))
        return obj

    def delete(self, name):
        """ Delete an object. """
        k = Key(self.bucket)
        k.key = name
        self.bucket.delete_key(k)


    def delete_all(self):
        """ Delete all objects in the global storage area. """
        for k in self.bucket.list():
            self.bucket.delete_key(k.key)

    def list(self):
        """ List all containers. """
        return self.bucket.list()


class SwiftProvider():
    def __init__(self, bucket_name):
        self.connection = swiftclient.client.Connection(auth_version=2.0,**s3config['credentials'])
        self.set_bucket(bucket_name)

    def set_bucket(self,bucket_name):
        self.bucket_name = bucket_name
        if not bucket_name:
            self.bucket_name = "molns_bucket_{0}".format(str(uuid.uuid1()))
            bucket = self.provider.create_bucket(self.bucket_name)
        else:
            self.bucket_name = bucket_name
            try:
                bucket = self.connection.get_bucket(bucket_name)
            except:
                try:
                    bucket = self.create_bucket(bucket_name)
                except Exception, e:
                    raise MolnsUtilStorageException("Failed to create/set bucket in the object store."+str(e))

            self.bucket = bucket


    def create_bucket(self, bucket_name):
        bucket = self.connection.put_container(bucket_name)
        return bucket

    def get_all_buckets(self):
        (response, bucket_list) = ps.provider.connection.get_account()
        return [b['name'] for b in bucket_list]

    def put(self, object_name, data):
        self.connection.put_object(self.bucket_name, object_name, data)

    def get(self, object_name, validate=False):
        (response, obj) = self.connection.get_object(self.bucket_name, object_name)
        return obj

    def delete(self, object_name):
        self.connection.delete_object(self.bucket_name, object_name)

    def delete_all(self):
        (response, obj_list) = self.connection.get_container(self.bucket_name)
        for obj in obj_list:
            self.connection.delete_object(self.bucket_name, obj['name'])
        return "{0} object deleted".format(len(obj_list))

    def list(self):
        (response, obj_list) = self.connection.get_container(self.bucket_name)
        return [obj['name'] for obj in obj_list]

    def close(self):
        self.connection.close()

    def __del__(self):
        self.close()


class PersistentStorage():
    """
       Provides an abstaction for interacting with the Object Stores
       of the supported clouds.
    """

    def __init__(self, bucket_name=None):

        if bucket_name is None:
            # try reading it from the config file
            try:
                self.bucket_name = s3config['bucket_name']
            except:
                raise MolnsUtilStorageException("Could not find bucket_name in the persistent storage config.")
        else:
            self.bucket_name = bucket_name
        self.provider_type = s3config['provider_type']
        self.initialized = False

    def setup_provider(self):
        if self.initialized:
            return

        if self.provider_type == 'EC2':
            self.provider = S3Provider(self.bucket_name)
        # self.provider = S3Provider()
        elif self.provider_type == 'OpenStack':
            self.provider = SwiftProvider(self.bucket_name)
        else:
            raise MolnsUtilStorageException("Unknown provider type '{0}'.".format(self.provider_type))
        self.initialized = True

    def list_buckets(self):
        self.setup_provider()
        all_buckets=self.provider.get_all_buckets()
        buckets = []
        for bucket in all_buckets:
            buckets.append(bucket.name)
        return buckets

    def set_bucket(self,bucket_name=None):
        self.setup_provider()
        if not bucket_name:
            bucket = self.provider.create_bucket("molns_bucket_{0}".format(str(uuid.uuid1())))
        else:
            try:
                bucket = self.provider.get_bucket(bucket_name)
            except:
                try:
                    bucket = self.provider.create_bucket(bucket_name)
                except Exception, e:
                    raise MolnsUtilStorageException("Failed to create/set bucket in the object store: "+str(e))

        self.bucket = bucket

    def put(self, name, data):
        self.setup_provider()
        self.provider.put(name, cloudpickle.dumps(data))

    def get(self, name, validate=False):
        self.setup_provider()
        return cloudpickle.loads(self.provider.get(name, validate))

    def delete(self, name):
        """ Delete an object. """
        self.setup_provider()
        self.provider.delete(name)

    def list(self):
        """ List all containers. """
        self.setup_provider()
        return self.provider.list()

    def delete_all(self):
        """ Delete all objects in the global storage area. """
        self.setup_provider()
        self.provider.delete_all()


class CachedPersistentStorage(PersistentStorage):
    def __init__(self, bucket_name=None):
        PersistentStorage.__init__(self,bucket_name)
        self.cache = LocalStorage(folder_name = "/mnt/molnsarea/cache")

    def get(self, name, validate=False):
        self.setup_provider()
        # Try to read it form cache
        try:
            data = cloudpickle.loads(self.cache.get(name))
        except: # if not there, read it from the Object Store and write it to the cache
            data = cloudpickle.loads(self.provider.get(name, validate))
            try:
                self.cache.put(name, data)
            except:
                # For now, we just ignore errors here, like if the disk is full...
                pass
        return data

# TODO: Extend the delete methods so that they also delete the file from cache
# TODO: Implement clear_cache(self) - delete all files from Local Cache.

#------  default aggregators -----
def builtin_aggregator_list_append(new_result, aggregated_results=None, parameters=None):
    """ default chunk aggregator. """
    if aggregated_results is None:
        aggregated_results = []
    aggregated_results.append(new_result)
    return aggregated_results

def builtin_aggregator_add(new_result, aggregated_results=None, parameters=None):
    """ chunk aggregator for the mean function. """
    if aggregated_results is None:
        return (copy.deepcopy(new_result), 1)
    return (aggregated_results[0]+new_result, aggregated_results[1]+1)

def builtin_aggregator_sum_and_sum2(new_result, aggregated_results=None, parameters=None):
    """ chunk aggregator for the mean+variance function. """
    if aggregated_results is None:
        return (new_result, new_result**2, 1)
    return (aggregated_results[0]+new_result, aggregated_results[1]+new_result**2, aggregated_results[2]+1)

def builtin_reducer_default(result_list, parameters=None):
    """ Default passthrough reducer. """
    return result_list

def builtin_reducer_mean(result_list, parameters=None):
    """ Reducer to calculate the mean, use with 'builtin_aggregator_add' aggregator. """
    sum = 0.0
    n = 0.0
    for r in result_list:
        sum += r[0]
        n += r[1]
    return sum/n

def builtin_reducer_mean_variance(result_list, parameters=None):
    """ Reducer to calculate the mean and variance, use with 'builtin_aggregator_sum_and_sum2' aggregator. """
    sum = 0.0
    sum2 = 0.0
    n = 0.0
    for r in result_list:
        sum += r[0]
        sum2 += r[1]
        n += r[2]
    return (sum/n, (sum2 - (sum**2)/n)/n )


#----- functions to use for the DistributedEnsemble class ----
def run_ensemble_map_and_aggregate(model_class, parameters, param_set_id, seed_base, number_of_trajectories, mapper, aggregator=None):
    """ Generate an ensemble, then run the mappers are aggreator.  This will not store the results. """
    import pyurdme
    from pyurdme.nsmsolver import NSMSolver
    import sys
    import uuid
    if aggregator is None:
        aggregator = builtin_aggregator_list_append
    # Create the model
    try:
        model_class_cls = cloudpickle.loads(model_class)
        if parameters is not None:
            model = model_class_cls(**parameters)
        else:
            model = model_class_cls()
    except Exception as e:
        notes = "Error instantiation the model class, caught {0}: {1}\n".format(type(e),e)
        notes += "pyurdme in dir()={0}\n".format('pyurdme' in dir())
        notes +=  "dir={0}\n".format(dir())
        raise MolnsUtilException(notes)
    # Run the solver
    solver = NSMSolver(model)
    res = None
    num_processed = 0
    for i in range(number_of_trajectories):
        try:
            result = solver.run(seed=seed_base+i)
            mapres = mapper(result)
            res = aggregator(mapres, res)
            num_processed +=1
        except TypeError as e:
            notes = "Error running mapper and aggregator, caught {0}: {1}\n".format(type(e),e)
            notes += "type(mapper) = {0}\n".format(type(mapper))
            notes += "type(aggregator) = {0}\n".format(type(aggregator))
            notes +=  "dir={0}\n".format(dir())
            raise MolnsUtilException(notes)
    return {'result':res, 'param_set_id':param_set_id, 'num_sucessful':num_processed, 'num_failed':number_of_trajectories-num_processed}


def write_file(storage_mode,filename, result):
    
    from molnsutil import LocalStorage, SharedStorage, PersistentStorage

    if storage_mode=="Shared":
        storage  = SharedStorage()
    elif storage_mode=="Persistent":
        storage = PersistentStorage()
    else:
        raise MolnsUtilException("Unknown storage type '{0}'".format(storage_mode))
    
    storage.put(filename, result)

def run_ensemble(model_class, parameters, param_set_id, seed_base, number_of_trajectories, storage_mode="Shared"):
    """ Generates an ensemble consisting of number_of_trajectories realizations by
        running pyurdme nt number of times. The resulting pyurdme result objects
        are serialized and written to one of the MOLNs storage locations, each
        assigned a random filename. The default behavior is to write the
        files to the Shared storage location (global non-persistent). Optionally, files can be
        written to the Object Store (global persistent), storage_model="Persistent"

        Returns: a list of filenames for the serialized result objects.

        """

    import pyurdme
    from pyurdme.nsmsolver import NSMSolver
    import sys
    import uuid
    from molnsutil import PersistentStorage, LocalStorage, SharedStorage

    if storage_mode=="Shared":
        storage  = SharedStorage()
    elif storage_mode=="Persistent":
        storage = PersistentStorage()
    else:
        raise MolnsUtilException("Unknown storage type '{0}'".format(storage_mode))
    # Create the model
    try:
        model_class_cls = cloudpickle.loads(model_class)
        if parameters is not None:
            model = model_class_cls(**parameters)
        else:
            model = model_class_cls()
    except Exception as e:
        notes = "Error instantiation the model class, caught {0}: {1}\n".format(type(e),e)
        notes += "pyurdme in dir()={0}\n".format('pyurdme' in dir())
        notes +=  "dir={0}\n".format(dir())
        raise MolnsUtilException(notes)

    # Run the solver
    solver = NSMSolver(model)
    filenames = []
    processes=[]
    for i in xrange(number_of_trajectories):
        try:
            # We should try to thread this to hide latency in file upload...
            result = solver.run(seed=seed_base+i)
            filename = str(uuid.uuid1())
            storage.put(filename, result)
            filenames.append(filename)
        except:
            raise

    return {'filenames':filenames, 'param_set_id':param_set_id}

def map_and_aggregate(results, param_set_id, mapper, aggregator=None, cache_results=False):
    """ Reduces a list of results by applying the map function 'mapper'.
        When this function is applied on an engine, it will first
        look for the result object in the local ephemeral storage (cache),
        then in the Shared area (global non-persistent), then in the
        Object Store (global persistent).

        If cache_results=True, then result objects will be written
        to the local epehemeral storage (file cache), so subsequent
        postprocessing jobs may run faster.

        """
    import dill
    import numpy
    from molnsutil import PersistentStorage, LocalStorage, SharedStorage
    ps = PersistentStorage()
    ss = SharedStorage()
    ls = LocalStorage()
    if aggregator is None:
        aggregator = builtin_aggregator_list_append
    num_processed=0
    res = None
    result = None

    for i,filename in enumerate(results):
        enotes = ''
        result = None
        try:
            result = ls.get(filename)
        except Exception as e:
            enotes += "In fetching from local store, caught  {0}: {1}\n".format(type(e),e)

        if result is None:
            try:
                result = ss.get(filename)
                if cache_results:
                    ls.put(filename, result)
            except Exception as e:
                enotes += "In fetching from shared store, caught  {0}: {1}\n".format(type(e),e)
        if result is None:
            try:
                result = ps.get(filename)
                if cache_results:
                    ls.put(filename, result)
            except Exception as e:
                enotes += "In fetching from global store, caught  {0}: {1}\n".format(type(e),e)
        if result is None:
            notes = "Error could not find file '{0}' in storage\n".format(filename)
            notes += enotes
            raise MolnsUtilException(notes)

        try:
            mapres = mapper(result)
            res = aggregator(mapres, res)
            num_processed +=1
        except Exception as e:
            notes = "Error running mapper and aggregator, caught {0}: {1}\n".format(type(e),e)
            notes += "type(mapper) = {0}\n".format(type(mapper))
            notes += "type(aggregator) = {0}\n".format(type(aggregator))
            notes +=  "dir={0}\n".format(dir())
            raise MolnsUtilException(notes)

    return {'result':res, 'param_set_id':param_set_id, 'num_sucessful':num_processed, 'num_failed':len(results)-num_processed}

    #return res

class DistributedEnsemble():
    """ A class to provide an API for execution of a distributed ensemble. """

    def __init__(self, model_class=None, parameters=None, client=None, num_engines=None):
        """ Constructor """
        self.my_class_name = 'DistributedEnsemble'
        self.model_class = cloudpickle.dumps(model_class)
        self.parameters = [parameters]
        self.number_of_realizations = 0
        self.seed_base = self.generate_seed_base()
        self.storage_mode = None
        # A chunk list
        self.result_list = {}
        # Set the Ipython.parallel client
        self.num_engines = num_engines
        self._update_client(client)

    def generate_seed_base(self):
        """ Create a random number and truncate to 64 bits. """
        x = int(uuid.uuid4())
        if x.bit_length() >= 64:
            x = x & ((1<<64)-1)
            if x > (1 << 63) -1:
                x -= 1 << 64
        return x

    #--------------------------
    def save_state(self, name):
        """ Serialize the state of the ensemble, for persistence beyond memory."""
        state = {}
        state['model_class'] = self.model_class
        state['parameters'] = self.parameters
        state['number_of_realizations'] = self.number_of_realizations
        state['seed_base'] = self.seed_base
        state['result_list'] = self.result_list
        state['storage_mode'] = self.storage_mode
        if not os.path.isdir('.molnsutil'):
            os.makedirs('.molnsutil')
        with open('.molnsutil/{1}-{0}'.format(name, self.my_class_name)) as fd:
            pickle.dump(state, fd)

    def load_state(self, name):
        """ Recover the state of an ensemble from a previous save. """
        with open('.molnsutil/{1}-{0}'.format(name, self.my_class_name)) as fd:
            state = pickle.load(fd)
        if state['model_class'] is not self.model_class:
            raise MolnsUtilException("Can only load state of a class that is identical to the original class")
        self.parameters = state['parameters']
        self.number_of_realizations = state['number_of_realizations']
        self.seed_base = state['seed_base']
        self.result_list = state['result_list']
        self.storage_mode = state['storage_mode']

    #--------------------------
    # MAIN FUNCTION
    #--------------------------
    def run(self, mapper, aggregator=None, reducer=None, number_of_realizations=None, chunk_size=None, verbose=True, progress_bar=True, store_realizations=True, storage_mode="Shared", cache_results=False):
        """ Main entry point """
        if store_realizations:
            if self.storage_mode is None:
                if storage_mode != "Persistent" and storage_mode != "Shared":
                    raise MolnsUtilException("Acceptable values for 'storage_mode' are 'Persistent' or 'Shared'")
                self.storage_mode = storage_mode
            elif self.storage_mode != storage_mode:
                raise MolnsUtilException("Storage mode already set to {0}, can not mix storage modes".format(self.storage_mode))
            # Do we have enough trajectores yet?
            if number_of_realizations is None and self.number_of_realizations == 0:
                raise MolnsUtilException("number_of_realizations is zero")
            # Run simulations
            if self.number_of_realizations < number_of_realizations:
                self.add_realizations( number_of_realizations - self.number_of_realizations, chunk_size=chunk_size, verbose=verbose, storage_mode=storage_mode)

            if chunk_size is None:
                chunk_size = self._determine_chunk_size(self.number_of_realizations)
            if verbose:
                print "Running mapper & aggregator on the result objects (number of results={0}, chunk size={1})".format(self.number_of_realizations*len(self.parameters), chunk_size)
            else:
                progress_bar=False

            # chunks per parameter
            num_chunks = int(math.ceil(self.number_of_realizations/float(chunk_size)))
            chunks = [chunk_size]*(num_chunks-1)
            chunks.append(self.number_of_realizations-chunk_size*(num_chunks-1))
            # total chunks
            pchunks = chunks*len(self.parameters)
            num_pchunks = num_chunks*len(self.parameters)
            pparams = []
            param_set_ids = []
            presult_list = []
            for id, param in enumerate(self.parameters):
                param_set_ids.extend( [id]*num_chunks )
                pparams.extend( [param]*num_chunks )
                for i in range(num_chunks):
                    presult_list.append( self.result_list[id][i*chunk_size:(i+1)*chunk_size] )

            results = self.lv.map_async(map_and_aggregate, presult_list, param_set_ids, [mapper]*num_pchunks,[aggregator]*num_pchunks,[cache_results]*num_pchunks)
        else:
            # If we don't store the realizations (or use the stored ones)
            if chunk_size is None:
                chunk_size = self._determine_chunk_size(number_of_realizations)
            if not verbose:
                progress_bar=False
            else:
                print "Generating {0} realizations of the model, running mapper & aggregator (chunk size={1})".format(number_of_realizations,chunk_size)

            # chunks per parameter
            num_chunks = int(math.ceil(number_of_realizations/float(chunk_size)))
            chunks = [chunk_size]*(num_chunks-1)
            chunks.append(number_of_realizations-chunk_size*(num_chunks-1))
            # total chunks
            pchunks = chunks*len(self.parameters)
            num_pchunks = num_chunks*len(self.parameters)
            pparams = []
            param_set_ids = []
            for id, param in enumerate(self.parameters):
                param_set_ids.extend( [id]*num_chunks )
                pparams.extend( [param]*num_chunks )

            seed_list = []
            for _ in range(len(self.parameters)):
                #need to do it this way cause the number of run per chunk might not be even
                seed_list.extend(range(self.seed_base, self.seed_base+number_of_realizations, chunk_size))
                self.seed_base += number_of_realizations
            #def run_ensemble_map_and_aggregate(model_class, parameters, seed_base, number_of_trajectories, mapper, aggregator=None):
            results  = self.lv.map_async(run_ensemble_map_and_aggregate, [self.model_class]*num_pchunks, pparams, param_set_ids, seed_list, pchunks, [mapper]*num_pchunks, [aggregator]*num_pchunks)


        if progress_bar:
            # This should be factored out somehow.
            divid = str(uuid.uuid4())
            pb = HTML("""
                          <div style="border: 1px solid black; width:500px">
                          <div id="{0}" style="background-color:blue; width:0%">&nbsp;</div>
                          </div>
                          """.format(divid))
            display(pb)

        # We process the results as they arrive.
        mapped_results = {}
        for i,rset in enumerate(results):
            param_set_id = rset['param_set_id']
            r = rset['result']
            if param_set_id not in mapped_results:
                mapped_results[param_set_id] = []
            if type(r) is type([]):
                mapped_results[param_set_id].extend(r) #if a list is returned, extend that list
            else:
                mapped_results[param_set_id].append(r)
            if progress_bar:
                display(Javascript("$('div#%s').width('%f%%')" % (divid, 100.0*(i+1)/len(results))))

        if verbose:
            print "Running reducer on mapped and aggregated results (size={0})".format(len(mapped_results[0]))
        if reducer is None:
            reducer = builtin_reducer_default
        # Run reducer
        return self.run_reducer(reducer, mapped_results)



    def run_reducer(self, reducer, mapped_results):
        """ Inside the run() function, apply the reducer to all of the map'ped-aggregated result values. """
        return reducer(mapped_results[0], parameters=self.parameters[0])




    #--------------------------
    def add_realizations(self, number_of_realizations=None, chunk_size=None, verbose=True, progress_bar=True, storage_mode="Shared"):
        """ Add a number of realizations to the ensemble. """
        if number_of_realizations is None:
            raise MolnsUtilException("No number_of_realizations specified")
        if type(number_of_realizations) is not type(1):
            raise MolnsUtilException("number_of_realizations must be an integer")

        if chunk_size is None:
            chunk_size = self._determine_chunk_size(number_of_realizations)

        if not verbose:
            progress_bar=False
        else:
            if len(self.parameters) > 1:
                print "Generating {0} realizations of the model at {1} parameter points (chunk size={2})".format(number_of_realizations, len(self.parameters), chunk_size)
            else:
                print "Generating {0} realizations of the model (chunk size={1})".format(number_of_realizations,chunk_size)

        self.number_of_realizations += number_of_realizations

        num_chunks = int(math.ceil(number_of_realizations/float(chunk_size)))
        chunks = [chunk_size]*(num_chunks-1)
        chunks.append(number_of_realizations-chunk_size*(num_chunks-1))
        # total chunks
        pchunks = chunks*len(self.parameters)
        num_pchunks = num_chunks*len(self.parameters)
        pparams = []
        param_set_ids = []
        for id, param in enumerate(self.parameters):
            param_set_ids.extend( [id]*num_chunks )
            pparams.extend( [param]*num_chunks )

        seed_list = []
        for _ in range(len(self.parameters)):
            #need to do it this way cause the number of run per chunk might not be even
            seed_list.extend(range(self.seed_base, self.seed_base+number_of_realizations, chunk_size))
            self.seed_base += number_of_realizations
        results  = self.lv.map_async(run_ensemble, [self.model_class]*num_pchunks, pparams, param_set_ids, seed_list, pchunks, [storage_mode]*num_pchunks)

        if progress_bar:
            # This should be factored out somehow.
            divid = str(uuid.uuid4())
            pb = HTML("""
                          <div style="border: 1px solid black; width:500px">
                          <div id="{0}" style="background-color:blue; width:0%">&nbsp;</div>
                          </div>
                          """.format(divid))
            display(pb)

        # We process the results as they arrive.
        for i,ret in enumerate(results):
            r = ret['filenames']
            param_set_id = ret['param_set_id']
            if param_set_id not in self.result_list:
                self.result_list[param_set_id] = []
            self.result_list[param_set_id].extend(r)
            if progress_bar:
                display(Javascript("$('div#%s').width('%f%%')" % (divid, 100.0*(i+1)/len(results))))


        return {'wall_time':results.wall_time,'serial_time':results.serial_time}



    #-------- Convenience functions with builtin mappers/reducers  ------------------

    def mean_variance(self, mapper=None, number_of_realizations=None, chunk_size=None, verbose=True, store_realizations=True, storage_mode="Shared", cache_results=False):
        """ Compute the mean and variance (second order central moment) of the function g(X) based on number_of_realizations realizations
            in the ensemble. """
        return self.run(mapper=mapper, aggregator=builtin_aggregator_sum_and_sum2, reducer=builtin_reducer_mean_variance, number_of_realizations=number_of_realizations, chunk_size=chunk_size, verbose=verbose, store_realizations=store_realizations, storage_mode=storage_mode, cache_results=cache_results)

    def mean(self, mapper=None, number_of_realizations=None, chunk_size=None, verbose=True, store_realizations=True, storage_mode="Shared", cache_results=False):
        """ Compute the mean of the function g(X) based on number_of_realizations realizations
            in the ensemble. It has to make sense to say g(result1)+g(result2). """
        return self.run(mapper=mapper, aggregator=builtin_aggregator_add, reducer=builtin_reducer_mean, number_of_realizations=number_of_realizations, chunk_size=chunk_size, verbose=verbose, store_realizations=store_realizations, storage_mode=storage_mode, cache_results=cache_results)


    def moment(self, g=None, order=1, number_of_realizations=None):
        """ Compute the moment of order 'order' of g(X), using number_of_realizations
            realizations in the ensemble. """
        raise Exception('TODO')

    def histogram_density(self, g=None, number_of_realizations=None):
        """ Estimate the probability density function of g(X) based on number_of_realizations realizations
            in the ensemble. """
        raise Exception('TODO')

    #--------------------------

    def _update_client(self, client=None):
        if client is None:
            self.c = IPython.parallel.Client()
        else:
            self.c = client
        self.c[:].use_dill()
        if self.num_engines == None:
            self.lv = self.c.load_balanced_view()
            self.num_engines = len(self.c.ids)
        else:
            max_num_engines = len(self.c.ids)
            if self.num_engines > max_num_engines:
                self.num_engines = max_num_engines
                self.lv = self.c.load_balanced_view()
            else:
                engines = self.c.ids[:self.num_engines]
                self.lv = self.c.load_balanced_view(engines)

        # Set the number of times a failed task is retried. This makes it possible to recover
        # from engine failure.
        self.lv.retries=3

    def _determine_chunk_size(self, number_of_realizations):
        """ Determine a optimal chunk size. """
        return int(max(1, round(number_of_realizations/float(self.num_engines))))

    def _clear_cache(self):
        """ Remove all cached result objects on the engines. """
        pass
        # TODO

    def delete_realizations(self):
        """ Delete realizations from the storage. """
        if self.storage_mode is None:
            return
        elif self.storage_mode == "Shared":
            ss = SharedStorage()
        elif self.storage_mode == "Persistent":
            ss = PersistentStorage()

        for param_set_id in self.result_list:
            for filename in self.result_list[param_set_id]:
                try:
                    ss.delete(filename)
                except OSError as e:
                    pass

    def __del__(self):
        """ Deconstructor. """
        try:
            self.delete_realizations()
        except Exception as e:
            pass


class ParameterSweep(DistributedEnsemble):
    """ Making parameter sweeps on distributed compute systems easier. """

    def __init__(self, model_class, parameters, client=None, num_engines=None):
        """ Constructor.
        Args:
          model_class: a class object of the model for simulation, must be a sub-class of URDMEModel
          parameters:  either a dict or a list.
            If it is a dict, the keys are the arguments to the class constructions and the
              values are a list of values that argument should take.
              e.g.: {'arg1':[1,2,3],'arg2':[1,2,3]}  will produce 9 parameter points.
            If it is a list, where each element of the list is a dict
            """

        DistributedEnsemble.__init__(self, model_class, parameters, client, num_engines)

        self.my_class_name = 'ParameterSweep'
<<<<<<< HEAD
        self.model_class = cloudpickle.dumps(model_class)
        self.number_of_realizations = 0
        self.seed_base = self.generate_seed_base()
        self.result_list = {}
=======
>>>>>>> 33327aec
        self.parameters = []
        
        # process the parameters
        if type(parameters) is type({}):
            vals = []
            keys = []
            for key, value in parameters.items():
                 keys.append(key)
                 vals.append(value)
            pspace=itertools.product(*vals)

            paramsets = []

            for p in pspace:
                pset = {}
                for i,val in enumerate(p):
                    pset[keys[i]] = val
                paramsets.append(pset)

            self.parameters = paramsets
        elif type(parameters) is type([]):
            self.parameters = parameters
        else:
            raise MolnsUtilException("parameters must be a dict.")

        # Set the Ipython.parallel client
        self.num_engines = num_engines
        self._update_client()

    def _determine_chunk_size(self, number_of_realizations):
        """ Determine a optimal chunk size. """
        num_params = len(self.parameters)
        if num_params >= self.num_engines:
            return number_of_realizations
        return int(max(1, math.ceil(number_of_realizations*num_params/float(self.num_engines))))

    def run_reducer(self, reducer, mapped_results):
        """ Inside the run() function, apply the reducer to all of the map'ped-aggregated result values. """
        ret = ParameterSweepResultList()
        for param_set_id, param in enumerate(self.parameters):
            ret.append(ParameterSweepResult(reducer(mapped_results[param_set_id], parameters=param), parameters=param))
        return ret
    #--------------------------



class ParameterSweepResult():
    """TODO"""
    def __init__(self, result, parameters):
        self.result = result
        self.parameters = parameters

    def __str__(self):
        return "{0} => {1}".format(self.parameters, self.result)

class ParameterSweepResultList(list):
    def __str__(self):
        l = []
        for i in self:
            l.append(str(i))
        return "[{0}]".format(", ".join(l))



if __name__ == '__main__':

    ga = PersistentStorage()
    #print ga.list_buckets()
    ga.put('testtest.pyb',"fdkjshfkjdshfjdhsfkjhsdkjfhdskjf")
    print ga.get('testtest.pyb')
    ga.delete('testtest.pyb')
    ga.list()
    ga.put('file1', "fdlsfjdkls")
    ga.put('file2', "fdlsfjdkls")
    ga.put('file2', "fdlsfjdkls")
    ga.delete_all()<|MERGE_RESOLUTION|>--- conflicted
+++ resolved
@@ -875,13 +875,6 @@
         DistributedEnsemble.__init__(self, model_class, parameters, client, num_engines)
 
         self.my_class_name = 'ParameterSweep'
-<<<<<<< HEAD
-        self.model_class = cloudpickle.dumps(model_class)
-        self.number_of_realizations = 0
-        self.seed_base = self.generate_seed_base()
-        self.result_list = {}
-=======
->>>>>>> 33327aec
         self.parameters = []
         
         # process the parameters
